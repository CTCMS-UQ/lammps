// clang-format off
/* ----------------------------------------------------------------------
   LAMMPS - Large-scale Atomic/Molecular Massively Parallel Simulator
   https://www.lammps.org/, Sandia National Laboratories
   LAMMPS development team: developers@lammps.org

   Copyright (2003) Sandia Corporation.  Under the terms of Contract
   DE-AC04-94AL85000 with Sandia Corporation, the U.S. Government retains
   certain rights in this software.  This software is distributed under
   the GNU General Public License.

   See the README file in the top-level LAMMPS directory.
------------------------------------------------------------------------- */

#include "comm.h"

#include "accelerator_kokkos.h"
#include "atom.h"               // IWYU pragma: keep
#include "atom_vec.h"
#include "bond.h"
#include "compute.h"
#include "domain.h"             // IWYU pragma: keep
#include "dump.h"
#include "error.h"
#include "fix.h"
#include "force.h"
#include "group.h"
#include "irregular.h"
#include "memory.h"             // IWYU pragma: keep
#include "modify.h"
#include "neighbor.h"           // IWYU pragma: keep
#include "output.h"
#include "pair.h"
#include "procmap.h"
#include "universe.h"
#include "update.h"

#include <cstring>
#ifdef _OPENMP
#include <omp.h>
#endif

using namespace LAMMPS_NS;

#define BUFEXTRA 1024

enum{ONELEVEL,TWOLEVEL,NUMA,CUSTOM};
enum{CART,CARTREORDER,XYZ};

/* ---------------------------------------------------------------------- */

Comm::Comm(LAMMPS *lmp) : Pointers(lmp)
{
  MPI_Comm_rank(world,&me);
  MPI_Comm_size(world,&nprocs);

  mode = 0;
  bordergroup = 0;
  cutghostuser = 0.0;
  cutusermulti = nullptr;
  cutusermultiold = nullptr;
  ncollections = 0;
  ncollections_cutoff = 0;
  ghost_velocity = 0;
  ghost_imageflags = 0;

  user_procgrid[0] = user_procgrid[1] = user_procgrid[2] = 0;
  coregrid[0] = coregrid[1] = coregrid[2] = 1;
  gridflag = ONELEVEL;
  mapflag = CART;
  customfile = nullptr;
  outfile = nullptr;
  recv_from_partition = send_to_partition = -1;
  otherflag = 0;

  maxexchange = maxexchange_atom = maxexchange_fix = 0;
  maxexchange_fix_dynamic = 0;
  bufextra = BUFEXTRA;

  grid2proc = nullptr;
  xsplit = ysplit = zsplit = nullptr;
  rcbnew = 0;
  multi_reduce = 0;

  // use of OpenMP threads
  // query OpenMP for number of threads/process set by user at run-time
  // if the OMP_NUM_THREADS environment variable is not set, we default
  // to using 1 thread. This follows the principle of the least surprise,
  // while practically all OpenMP implementations violate it by using
  // as many threads as there are (virtual) CPU cores by default.

  nthreads = 1;
#ifdef _OPENMP
  if (lmp->kokkos) {
    nthreads = lmp->kokkos->nthreads * lmp->kokkos->numa;
  } else if (getenv("OMP_NUM_THREADS") == nullptr) {
    nthreads = 1;
    if (me == 0)
      error->message(FLERR,"OMP_NUM_THREADS environment is not set. "
                           "Defaulting to 1 thread.");
  } else {
    nthreads = omp_get_max_threads();
  }

  // enforce consistent number of threads across all MPI tasks

  MPI_Bcast(&nthreads,1,MPI_INT,0,world);
  if (!lmp->kokkos) omp_set_num_threads(nthreads);

  if (me == 0)
    utils::logmesg(lmp,"  using {} OpenMP thread(s) per MPI task\n",nthreads);
#endif

}

/* ---------------------------------------------------------------------- */

Comm::~Comm()
{
  memory->destroy(grid2proc);
  memory->destroy(xsplit);
  memory->destroy(ysplit);
  memory->destroy(zsplit);
  memory->destroy(cutusermulti);
  memory->destroy(cutusermultiold);
  delete [] customfile;
  delete [] outfile;
}

/* ----------------------------------------------------------------------
   deep copy of arrays from old Comm class to new one
   all public/protected vectors/arrays in parent Comm class must be copied
   called from alternate constructor of child classes
   when new comm style is created from Input
------------------------------------------------------------------------- */

void Comm::copy_arrays(Comm *oldcomm)
{
  if (oldcomm->grid2proc) {
    memory->create(grid2proc,procgrid[0],procgrid[1],procgrid[2],
                   "comm:grid2proc");
    memcpy(&grid2proc[0][0][0],&oldcomm->grid2proc[0][0][0],
           (procgrid[0]*procgrid[1]*procgrid[2])*sizeof(int));

    memory->create(xsplit,procgrid[0]+1,"comm:xsplit");
    memory->create(ysplit,procgrid[1]+1,"comm:ysplit");
    memory->create(zsplit,procgrid[2]+1,"comm:zsplit");
    memcpy(xsplit,oldcomm->xsplit,(procgrid[0]+1)*sizeof(double));
    memcpy(ysplit,oldcomm->ysplit,(procgrid[1]+1)*sizeof(double));
    memcpy(zsplit,oldcomm->zsplit,(procgrid[2]+1)*sizeof(double));
  }

  ncollections = oldcomm->ncollections;
  ncollections_cutoff = oldcomm->ncollections_cutoff;
  if (oldcomm->cutusermulti) {
    memory->create(cutusermulti,ncollections_cutoff,"comm:cutusermulti");
    memcpy(cutusermulti,oldcomm->cutusermulti,ncollections_cutoff);
  }

  if (oldcomm->cutusermultiold) {
    memory->create(cutusermultiold,atom->ntypes+1,"comm:cutusermultiold");
    memcpy(cutusermultiold,oldcomm->cutusermultiold,atom->ntypes+1);
  }

  if (customfile)
    customfile = utils::strdup(oldcomm->customfile);

  if (outfile)
    outfile = utils::strdup(oldcomm->outfile);
}

/* ----------------------------------------------------------------------
   common to all Comm styles
------------------------------------------------------------------------- */

void Comm::init()
{
  triclinic = domain->triclinic;
  map_style = atom->map_style;

  // check warn if any proc's subbox is smaller than neigh skin
  //   since may lead to lost atoms in exchange()
  // really should check every exchange() in case box size is shrinking
  //   but seems overkill to do that (fix balance does perform this check)

  domain->subbox_too_small_check(neighbor->skin);

  // comm_only = 1 if only x,f are exchanged in forward/reverse comm
  // comm_x_only = 0 if ghost_velocity since velocities are added

  comm_x_only = atom->avec->comm_x_only;
  comm_f_only = atom->avec->comm_f_only;
  if (ghost_velocity || ghost_imageflags) comm_x_only = 0;
  atom->avec->comm_images = ghost_imageflags;

  // set per-atom sizes for forward/reverse/border comm
  // augment by velocity and fix quantities if needed

  size_forward = atom->avec->size_forward;
  size_reverse = atom->avec->size_reverse;
  size_border = atom->avec->size_border;

  if (ghost_velocity) size_forward += atom->avec->size_velocity;
  if (ghost_velocity) size_border += atom->avec->size_velocity;
  if (ghost_imageflags) size_forward++;
  if (ghost_imageflags) size_border++;

  const auto &fix_list = modify->get_fix_list();
  for (const auto &fix : fix_list)
    size_border += fix->comm_border;

  // per-atom limits for communication
  // maxexchange = max # of datums in exchange comm, set in exchange()
  // maxforward = # of datums in largest forward comm
  // maxreverse = # of datums in largest reverse comm
  // query pair,fix,compute,dump for their requirements
  // pair style can force reverse comm even if newton off

  maxforward = MAX(size_forward,size_border);
  maxreverse = size_reverse;

  if (force->pair) maxforward = MAX(maxforward,force->pair->comm_forward);
  if (force->pair) maxreverse = MAX(maxreverse,force->pair->comm_reverse);

  if (force->bond) maxforward = MAX(maxforward,force->bond->comm_forward);
  if (force->bond) maxreverse = MAX(maxreverse,force->bond->comm_reverse);

  for (const auto &fix : fix_list) {
    maxforward = MAX(maxforward, fix->comm_forward);
    maxreverse = MAX(maxreverse, fix->comm_reverse);
  }

  for (const auto &compute : modify->get_compute_list()) {
    maxforward = MAX(maxforward,compute->comm_forward);
    maxreverse = MAX(maxreverse,compute->comm_reverse);
  }

  for (const auto &dump: output->get_dump_list()) {
    maxforward = MAX(maxforward,dump->comm_forward);
    maxreverse = MAX(maxreverse,dump->comm_reverse);
  }

  if (force->newton == 0) maxreverse = 0;
  if (force->pair) maxreverse = MAX(maxreverse,force->pair->comm_reverse_off);
  if (force->bond) maxreverse = MAX(maxreverse,force->bond->comm_reverse_off);

  // maxexchange_atom = size of an exchanged atom, set by AtomVec
  //   only needs to be set if size > BUFEXTRA
  // maxexchange_fix_dynamic = 1 if any fix sets its maxexchange dynamically

  maxexchange_atom = atom->avec->maxexchange;

  maxexchange_fix_dynamic = 0;
  for (const auto &fix : fix_list) if (fix->maxexchange_dynamic) maxexchange_fix_dynamic = 1;

  if ((mode == Comm::MULTI) && (neighbor->style != Neighbor::MULTI))
    error->all(FLERR,"Cannot use comm mode multi without multi-style neighbor lists");

  if (multi_reduce) {
    if (force->newton == 0)
      error->all(FLERR,"Cannot use multi/reduce communication with Newton off");
    if (neighbor->any_full())
      error->all(FLERR,"Cannot use multi/reduce communication with a full neighbor list");
    if (mode != Comm::MULTI)
      error->all(FLERR,"Cannot use multi/reduce communication without mode multi");
  }
}

/* ----------------------------------------------------------------------
   set maxexchange based on AtomVec and fixes
------------------------------------------------------------------------- */

void Comm::init_exchange()
{
  maxexchange_fix = 0;
  for (const auto &fix : modify->get_fix_list()) maxexchange_fix += fix->maxexchange;

  maxexchange = maxexchange_atom + maxexchange_fix;
  bufextra = maxexchange + BUFEXTRA;
}

/* ----------------------------------------------------------------------
   modify communication params
   invoked from input script by comm_modify command
------------------------------------------------------------------------- */

void Comm::modify_params(int narg, char **arg)
{
  if (narg < 1) utils::missing_cmd_args(FLERR, "comm_modify", error);

  int iarg = 0;
  while (iarg < narg) {
    if (strcmp(arg[iarg],"mode") == 0) {
      if (iarg+2 > narg) utils::missing_cmd_args(FLERR, "comm_modify mode", error);
      if (strcmp(arg[iarg+1],"single") == 0) {
        // need to reset cutghostuser when switching comm mode
        if (mode == Comm::MULTI) cutghostuser = 0.0;
        if (mode == Comm::MULTIOLD) cutghostuser = 0.0;
        memory->destroy(cutusermulti);
        memory->destroy(cutusermultiold);
        mode = Comm::SINGLE;
      } else if (strcmp(arg[iarg+1],"multi") == 0) {
        if (neighbor->style != Neighbor::MULTI)
          error->all(FLERR,"Cannot use comm mode 'multi' without 'multi' style neighbor lists");
        // need to reset cutghostuser when switching comm mode
        if (mode == Comm::SINGLE) cutghostuser = 0.0;
        if (mode == Comm::MULTIOLD) cutghostuser = 0.0;
        memory->destroy(cutusermultiold);
        mode = Comm::MULTI;
      } else if (strcmp(arg[iarg+1],"multi/old") == 0) {
        if (neighbor->style == Neighbor::MULTI)
          error->all(FLERR,"Cannot use comm mode 'multi/old' with 'multi' style neighbor lists");
        // need to reset cutghostuser when switching comm mode
        if (mode == Comm::SINGLE) cutghostuser = 0.0;
        if (mode == Comm::MULTI) cutghostuser = 0.0;
        memory->destroy(cutusermulti);
        mode = Comm::MULTIOLD;
      } else error->all(FLERR,"Unknown comm_modify mode argument: {}", arg[iarg+1]);
      iarg += 2;
    } else if (strcmp(arg[iarg],"group") == 0) {
      if (iarg+2 > narg) utils::missing_cmd_args(FLERR, "comm_modify group", error);
      bordergroup = group->find(arg[iarg+1]);
      if (bordergroup < 0)
        error->all(FLERR, "Invalid comm_modify keyword: group {} not found", arg[iarg+1]);
      if (bordergroup && ((atom->firstgroupname == nullptr) || strcmp(arg[iarg+1],atom->firstgroupname) != 0))
        error->all(FLERR, "Comm_modify group != atom_modify first group: {}", atom->firstgroupname);
      iarg += 2;
    } else if (strcmp(arg[iarg],"cutoff") == 0) {
      if (iarg+2 > narg) utils::missing_cmd_args(FLERR, "comm_modify cutoff", error);
      if (mode == Comm::MULTI)
        error->all(FLERR, "Use cutoff/multi keyword to set cutoff in multi mode");
      if (mode == Comm::MULTIOLD)
        error->all(FLERR, "Use cutoff/multi/old keyword to set cutoff in multi mode");
      cutghostuser = utils::numeric(FLERR,arg[iarg+1],false,lmp);
      if (cutghostuser < 0.0)
        error->all(FLERR,"Invalid cutoff {} in comm_modify command", arg[iarg+1]);
      iarg += 2;
    } else if (strcmp(arg[iarg],"cutoff/multi") == 0) {
      int i,nlo,nhi;
      double cut;
      if (mode == Comm::SINGLE)
        error->all(FLERR,"Use cutoff keyword to set cutoff in single mode");
      if (mode == Comm::MULTIOLD)
        error->all(FLERR,"Use cutoff/multi/old keyword to set cutoff in multi/old mode");
      if (domain->box_exist == 0)
        error->all(FLERR, "Cannot set cutoff/multi before simulation box is defined");

      // Check if # of collections has changed, if so erase any previously defined cutoffs
      // Neighbor will reset ncollections if collections are redefined
      if (! cutusermulti || ncollections_cutoff != neighbor->ncollections) {
        ncollections_cutoff = neighbor->ncollections;
        memory->destroy(cutusermulti);
        memory->create(cutusermulti,ncollections_cutoff,"comm:cutusermulti");
        for (i=0; i < ncollections_cutoff; ++i)
          cutusermulti[i] = -1.0;
      }
      utils::bounds(FLERR,arg[iarg+1],1,ncollections_cutoff,nlo,nhi,error);
      cut = utils::numeric(FLERR,arg[iarg+2],false,lmp);
      cutghostuser = MAX(cutghostuser,cut);
      if (cut < 0.0)
        error->all(FLERR,"Invalid cutoff {} in comm_modify command", arg[iarg+2]);
      // collections use 1-based indexing externally and 0-based indexing internally
      for (i=nlo; i<=nhi; ++i)
        cutusermulti[i-1] = cut;
      iarg += 3;
    }  else if (strcmp(arg[iarg],"cutoff/multi/old") == 0) {
      int i,nlo,nhi;
      double cut;
      if (mode == Comm::SINGLE)
        error->all(FLERR,"Use cutoff keyword to set cutoff in single mode");
      if (mode == Comm::MULTI)
        error->all(FLERR,"Use cutoff/multi keyword to set cutoff in multi mode");
      if (domain->box_exist == 0)
        error->all(FLERR, "Cannot set cutoff/multi before simulation box is defined");
      const int ntypes = atom->ntypes;
      if (iarg+3 > narg) utils::missing_cmd_args(FLERR, "comm_modify cutoff/multi/old", error);
      if (cutusermultiold == nullptr) {
        memory->create(cutusermultiold,ntypes+1,"comm:cutusermultiold");
        for (i=0; i < ntypes+1; ++i)
          cutusermultiold[i] = -1.0;
      }
      utils::bounds(FLERR,arg[iarg+1],1,ntypes,nlo,nhi,error);
      cut = utils::numeric(FLERR,arg[iarg+2],false,lmp);
      cutghostuser = MAX(cutghostuser,cut);
      if (cut < 0.0)
        error->all(FLERR,"Invalid cutoff {} in comm_modify command", arg[iarg+2]);
      for (i=nlo; i<=nhi; ++i)
        cutusermultiold[i] = cut;
      iarg += 3;
    } else if (strcmp(arg[iarg],"reduce/multi") == 0) {
      if (mode == Comm::SINGLE)
        error->all(FLERR,"Use reduce/multi in mode multi only");
      multi_reduce = 1;
      iarg += 1;
    } else if (strcmp(arg[iarg],"vel") == 0) {
      if (iarg+2 > narg) utils::missing_cmd_args(FLERR, "comm_modify vel", error);
      ghost_velocity = utils::logical(FLERR,arg[iarg+1],false,lmp);
      iarg += 2;
<<<<<<< HEAD
    } else if (strcmp(arg[iarg],"image") == 0) {
      ghost_imageflags = utils::logical(FLERR,arg[iarg+1],false,lmp);
      iarg += 2;
    } else error->all(FLERR,"Illegal comm_modify command");
=======
    } else error->all(FLERR,"Unknown comm_modify keyword: {}", arg[iarg]);
>>>>>>> 31ca8fbb
  }
}

/* ----------------------------------------------------------------------
   set dimensions for 3d grid of processors, and associated flags
   invoked from input script by processors command
------------------------------------------------------------------------- */

void Comm::set_processors(int narg, char **arg)
{
  if (narg < 3) error->all(FLERR,"Illegal processors command");

  if (strcmp(arg[0],"*") == 0) user_procgrid[0] = 0;
  else user_procgrid[0] = utils::inumeric(FLERR,arg[0],false,lmp);
  if (strcmp(arg[1],"*") == 0) user_procgrid[1] = 0;
  else user_procgrid[1] = utils::inumeric(FLERR,arg[1],false,lmp);
  if (strcmp(arg[2],"*") == 0) user_procgrid[2] = 0;
  else user_procgrid[2] = utils::inumeric(FLERR,arg[2],false,lmp);

  if (user_procgrid[0] < 0 || user_procgrid[1] < 0 || user_procgrid[2] < 0)
    error->all(FLERR,"Illegal processors command");

  int p = user_procgrid[0]*user_procgrid[1]*user_procgrid[2];
  if (p && p != nprocs)
    error->all(FLERR,"Specified processors != physical processors");

  int iarg = 3;
  while (iarg < narg) {
    if (strcmp(arg[iarg],"grid") == 0) {
      if (iarg+2 > narg) error->all(FLERR,"Illegal processors command");

      if (strcmp(arg[iarg+1],"onelevel") == 0) {
        gridflag = ONELEVEL;

      } else if (strcmp(arg[iarg+1],"twolevel") == 0) {
        if (iarg+6 > narg) error->all(FLERR,"Illegal processors command");
        gridflag = TWOLEVEL;

        ncores = utils::inumeric(FLERR,arg[iarg+2],false,lmp);
        if (strcmp(arg[iarg+3],"*") == 0) user_coregrid[0] = 0;
        else user_coregrid[0] = utils::inumeric(FLERR,arg[iarg+3],false,lmp);
        if (strcmp(arg[iarg+4],"*") == 0) user_coregrid[1] = 0;
        else user_coregrid[1] = utils::inumeric(FLERR,arg[iarg+4],false,lmp);
        if (strcmp(arg[iarg+5],"*") == 0) user_coregrid[2] = 0;
        else user_coregrid[2] = utils::inumeric(FLERR,arg[iarg+5],false,lmp);

        if (ncores <= 0 || user_coregrid[0] < 0 ||
            user_coregrid[1] < 0 || user_coregrid[2] < 0)
          error->all(FLERR,"Illegal processors command");
        iarg += 4;

      } else if (strcmp(arg[iarg+1],"numa") == 0) {
        gridflag = NUMA;

      } else if (strcmp(arg[iarg+1],"custom") == 0) {
        if (iarg+3 > narg) error->all(FLERR,"Illegal processors command");
        gridflag = CUSTOM;
        delete [] customfile;
        customfile = utils::strdup(arg[iarg+2]);
        iarg += 1;

      } else error->all(FLERR,"Illegal processors command");
      iarg += 2;

    } else if (strcmp(arg[iarg],"map") == 0) {
      if (iarg+2 > narg) error->all(FLERR,"Illegal processors command");
      if (strcmp(arg[iarg+1],"cart") == 0) mapflag = CART;
      else if (strcmp(arg[iarg+1],"cart/reorder") == 0) mapflag = CARTREORDER;
      else if (strcmp(arg[iarg+1],"xyz") == 0 ||
               strcmp(arg[iarg+1],"xzy") == 0 ||
               strcmp(arg[iarg+1],"yxz") == 0 ||
               strcmp(arg[iarg+1],"yzx") == 0 ||
               strcmp(arg[iarg+1],"zxy") == 0 ||
               strcmp(arg[iarg+1],"zyx") == 0) {
        mapflag = XYZ;
        strncpy(xyz,arg[iarg+1],3);
      } else error->all(FLERR,"Illegal processors command");
      iarg += 2;

    } else if (strcmp(arg[iarg],"part") == 0) {
      if (iarg+4 > narg) error->all(FLERR,"Illegal processors command");
      if (universe->nworlds == 1)
        error->all(FLERR,
                   "Cannot use processors part command "
                   "without using partitions");
      int isend = utils::inumeric(FLERR,arg[iarg+1],false,lmp);
      int irecv = utils::inumeric(FLERR,arg[iarg+2],false,lmp);
      if (isend < 1 || isend > universe->nworlds ||
          irecv < 1 || irecv > universe->nworlds || isend == irecv)
        error->all(FLERR,"Invalid partitions in processors part command");
      if (isend-1 == universe->iworld) {
        if (send_to_partition >= 0)
          error->all(FLERR,
                     "Sending partition in processors part command "
                     "is already a sender");
        send_to_partition = irecv-1;
      }
      if (irecv-1 == universe->iworld) {
        if (recv_from_partition >= 0)
          error->all(FLERR,
                     "Receiving partition in processors part command "
                     "is already a receiver");
        recv_from_partition = isend-1;
      }

      // only receiver has otherflag dependency

      if (strcmp(arg[iarg+3],"multiple") == 0) {
        if (universe->iworld == irecv-1) {
          otherflag = 1;
          other_style = Comm::MULTIPLE;
        }
      } else error->all(FLERR,"Illegal processors command");
      iarg += 4;

    } else if (strcmp(arg[iarg],"file") == 0) {
      if (iarg+2 > narg) error->all(FLERR,"Illegal processors command");
      delete [] outfile;
      outfile = utils::strdup(arg[iarg+1]);
      iarg += 2;

    } else error->all(FLERR,"Illegal processors command");
  }

  // error checks

  if (gridflag == NUMA && mapflag != CART)
    error->all(FLERR,"Processors grid numa and map style are incompatible");
  if (otherflag && (gridflag == NUMA || gridflag == CUSTOM))
    error->all(FLERR,
               "Processors part option and grid style are incompatible");
}

/* ----------------------------------------------------------------------
   create a 3d grid of procs based on Nprocs and box size & shape
   map processors to grid, setup xyz split for a uniform grid
------------------------------------------------------------------------- */

void Comm::set_proc_grid(int outflag)
{
  // recv 3d proc grid of another partition if my 3d grid depends on it

  if (recv_from_partition >= 0) {
    if (me == 0) {
      MPI_Recv(other_procgrid,3,MPI_INT,
               universe->root_proc[recv_from_partition],0,
               universe->uworld,MPI_STATUS_IGNORE);
      MPI_Recv(other_coregrid,3,MPI_INT,
               universe->root_proc[recv_from_partition],0,
               universe->uworld,MPI_STATUS_IGNORE);
    }
    MPI_Bcast(other_procgrid,3,MPI_INT,0,world);
    MPI_Bcast(other_coregrid,3,MPI_INT,0,world);
  }

  // create ProcMap class to create 3d grid and map procs to it

  auto pmap = new ProcMap(lmp);

  // create 3d grid of processors
  // produces procgrid and coregrid (if relevant)

  if (gridflag == ONELEVEL) {
    pmap->onelevel_grid(nprocs,user_procgrid,procgrid,
                        otherflag,other_style,other_procgrid,other_coregrid);

  } else if (gridflag == TWOLEVEL) {
    pmap->twolevel_grid(nprocs,user_procgrid,procgrid,
                        ncores,user_coregrid,coregrid,
                        otherflag,other_style,other_procgrid,other_coregrid);

  } else if (gridflag == NUMA) {
    pmap->numa_grid(nprocs,user_procgrid,procgrid,coregrid);

  } else if (gridflag == CUSTOM) {
    pmap->custom_grid(customfile,nprocs,user_procgrid,procgrid);
  }

  // error check on procgrid
  // should not be necessary due to ProcMap

  if (procgrid[0]*procgrid[1]*procgrid[2] != nprocs)
    error->all(FLERR,"Bad grid of processors");
  if (domain->dimension == 2 && procgrid[2] != 1)
    error->all(FLERR,"Processor count in z must be 1 for 2d simulation");

  // grid2proc[i][j][k] = proc that owns i,j,k location in 3d grid

  if (grid2proc) memory->destroy(grid2proc);
  memory->create(grid2proc,procgrid[0],procgrid[1],procgrid[2],
                 "comm:grid2proc");

  // map processor IDs to 3d processor grid
  // produces myloc, procneigh, grid2proc

  if (gridflag == ONELEVEL) {
    if (mapflag == CART)
      pmap->cart_map(0,procgrid,myloc,procneigh,grid2proc);
    else if (mapflag == CARTREORDER)
      pmap->cart_map(1,procgrid,myloc,procneigh,grid2proc);
    else if (mapflag == XYZ)
      pmap->xyz_map(xyz,procgrid,myloc,procneigh,grid2proc);

  } else if (gridflag == TWOLEVEL) {
    if (mapflag == CART)
      pmap->cart_map(0,procgrid,ncores,coregrid,myloc,procneigh,grid2proc);
    else if (mapflag == CARTREORDER)
      pmap->cart_map(1,procgrid,ncores,coregrid,myloc,procneigh,grid2proc);
    else if (mapflag == XYZ)
      pmap->xyz_map(xyz,procgrid,ncores,coregrid,myloc,procneigh,grid2proc);

  } else if (gridflag == NUMA) {
    pmap->numa_map(0,coregrid,myloc,procneigh,grid2proc);

  } else if (gridflag == CUSTOM) {
    pmap->custom_map(procgrid,myloc,procneigh,grid2proc);
  }

  // print 3d grid info to screen and logfile

  if (outflag && me == 0) {
    auto mesg = fmt::format("  {} by {} by {} MPI processor grid\n",
                            procgrid[0],procgrid[1],procgrid[2]);
    if (gridflag == NUMA || gridflag == TWOLEVEL)
      mesg += fmt::format("  {} by {} by {} core grid within node\n",
                          coregrid[0],coregrid[1],coregrid[2]);
    utils::logmesg(lmp,mesg);
  }

  // print 3d grid details to outfile

  if (outfile) pmap->output(outfile,procgrid,grid2proc);

  // free ProcMap class

  delete pmap;

  // set xsplit,ysplit,zsplit for uniform spacings

  memory->destroy(xsplit);
  memory->destroy(ysplit);
  memory->destroy(zsplit);

  memory->create(xsplit,procgrid[0]+1,"comm:xsplit");
  memory->create(ysplit,procgrid[1]+1,"comm:ysplit");
  memory->create(zsplit,procgrid[2]+1,"comm:zsplit");

  for (int i = 0; i < procgrid[0]; i++) xsplit[i] = i * 1.0/procgrid[0];
  for (int i = 0; i < procgrid[1]; i++) ysplit[i] = i * 1.0/procgrid[1];
  for (int i = 0; i < procgrid[2]; i++) zsplit[i] = i * 1.0/procgrid[2];

  xsplit[procgrid[0]] = ysplit[procgrid[1]] = zsplit[procgrid[2]] = 1.0;

  // set lamda box params after procs are assigned
  // only set once unless load-balancing occurs

  if (domain->triclinic) domain->set_lamda_box();

  // send my 3d proc grid to another partition if requested

  if (send_to_partition >= 0) {
    if (me == 0) {
      MPI_Send(procgrid,3,MPI_INT,
               universe->root_proc[send_to_partition],0,
               universe->uworld);
      MPI_Send(coregrid,3,MPI_INT,
               universe->root_proc[send_to_partition],0,
               universe->uworld);
    }
  }
}

/* ----------------------------------------------------------------------
   determine suitable communication cutoff.
   this uses three inputs: 1) maximum neighborlist cutoff, 2) an estimate
   based on bond lengths and bonded interaction styles present, and 3) a
   user supplied communication cutoff.
   the neighbor list cutoff (1) is *always* used, since it is a requirement
   for neighborlists working correctly. the bond length based cutoff is
   *only* used, if no pair style is defined and no user cutoff is provided.
   otherwise, a warning is printed. if the bond length based estimate is
   larger than what is used.
   print a warning, if a user specified communication cutoff is overridden.
------------------------------------------------------------------------- */

double Comm::get_comm_cutoff()
{
  double maxcommcutoff, maxbondcutoff = 0.0;

  if (force->bond) {
    int n = atom->nbondtypes;
    for (int i = 1; i <= n; ++i)
      maxbondcutoff = MAX(maxbondcutoff,force->bond->equilibrium_distance(i));

    // apply bond length based heuristics.

    if (force->newton_bond) {
      if (force->dihedral || force->improper) {
        maxbondcutoff *= 2.25;
      } else {
        maxbondcutoff *=1.5;
      }
    } else {
      if (force->dihedral || force->improper) {
        maxbondcutoff *= 3.125;
      } else if (force->angle) {
        maxbondcutoff *= 2.25;
      } else {
        maxbondcutoff *=1.5;
      }
    }
    maxbondcutoff += neighbor->skin;
  }

  // always take the larger of max neighbor list and user specified cutoff

  maxcommcutoff = MAX(cutghostuser,neighbor->cutneighmax);

  // use cutoff estimate from bond length only if no user specified
  // cutoff was given and no pair style present. Otherwise print a
  // warning, if the estimated bond based cutoff is larger than what
  // is currently used.

  if (!force->pair && (cutghostuser == 0.0)) {
    maxcommcutoff = MAX(maxcommcutoff,maxbondcutoff);
  } else {
    if ((me == 0) && (maxbondcutoff > maxcommcutoff))
      error->warning(FLERR,"Communication cutoff {} is shorter than a bond "
                     "length based estimate of {}. This may lead to errors.",
                     maxcommcutoff,maxbondcutoff);
  }

  // print warning if neighborlist cutoff overrides user cutoff

  if ((me == 0) && (update->setupflag == 1)) {
    if ((cutghostuser > 0.0) && (maxcommcutoff > cutghostuser))
      error->warning(FLERR,"Communication cutoff adjusted to {}",maxcommcutoff);
  }

  // check maximum interval size for neighbor multi

  if (neighbor->interval_collection_flag) {
    for (int i = 0; i < neighbor->ncollections; i++){
      maxcommcutoff = MAX(maxcommcutoff, neighbor->collection2cut[i]);
    }
  }

  return maxcommcutoff;
}

/* ----------------------------------------------------------------------
   determine which proc owns atom with coord x[3] based on current decomp
   x will be in box (orthogonal) or lamda coords (triclinic)
   if layout = UNIFORM, calculate owning proc directly
   if layout = NONUNIFORM, iteratively find owning proc via binary search
   if layout = TILED, CommTiled has its own method
   return owning proc ID via grid2proc
   return igx,igy,igz = logical grid loc of owing proc within 3d grid of procs
------------------------------------------------------------------------- */

int Comm::coord2proc(double *x, int &igx, int &igy, int &igz)
{
  double *prd = domain->prd;
  double *boxlo = domain->boxlo;

  // initialize triclinic b/c coord2proc can be called before Comm::init()
  // via Irregular::migrate_atoms()

  triclinic = domain->triclinic;

  if (layout == Comm::LAYOUT_UNIFORM) {
    if (triclinic == 0) {
      igx = static_cast<int> (procgrid[0] * (x[0]-boxlo[0]) / prd[0]);
      igy = static_cast<int> (procgrid[1] * (x[1]-boxlo[1]) / prd[1]);
      igz = static_cast<int> (procgrid[2] * (x[2]-boxlo[2]) / prd[2]);
    } else {
      igx = static_cast<int> (procgrid[0] * x[0]);
      igy = static_cast<int> (procgrid[1] * x[1]);
      igz = static_cast<int> (procgrid[2] * x[2]);
    }

  } else if (layout == Comm::LAYOUT_NONUNIFORM) {
    if (triclinic == 0) {
      igx = utils::binary_search((x[0]-boxlo[0])/prd[0],procgrid[0],xsplit);
      igy = utils::binary_search((x[1]-boxlo[1])/prd[1],procgrid[1],ysplit);
      igz = utils::binary_search((x[2]-boxlo[2])/prd[2],procgrid[2],zsplit);
    } else {
      igx = utils::binary_search(x[0],procgrid[0],xsplit);
      igy = utils::binary_search(x[1],procgrid[1],ysplit);
      igz = utils::binary_search(x[2],procgrid[2],zsplit);
    }
  }

  if (igx < 0) igx = 0;
  if (igx >= procgrid[0]) igx = procgrid[0] - 1;
  if (igy < 0) igy = 0;
  if (igy >= procgrid[1]) igy = procgrid[1] - 1;
  if (igz < 0) igz = 0;
  if (igz >= procgrid[2]) igz = procgrid[2] - 1;

  return grid2proc[igx][igy][igz];
}

/* ----------------------------------------------------------------------
   partition a global regular grid into one brick-shaped sub-grid per proc
   if grid point is inside my sub-domain I own it,
     this includes sub-domain lo boundary but excludes hi boundary
   nx,ny,nz = extent of global grid
     indices into the global grid range from 0 to N-1 in each dim
   zfactor = 0.0 if the grid exactly covers the simulation box
   zfactor > 1.0 if the grid extends beyond the +z boundary by this factor
     used by 2d slab-mode PPPM
     this effectively maps proc sub-grids to a smaller subset of the grid
   nxyz lo/hi = inclusive lo/hi bounds of global grid sub-brick I own
   if proc owns no grid cells in a dim, then nlo > nhi
   special case: 2 procs share boundary which a grid point is exactly on
     2 equality if tests insure a consistent decision as to which proc owns it
------------------------------------------------------------------------- */

void Comm::partition_grid(int nx, int ny, int nz, double zfactor,
                          int &nxlo, int &nxhi, int &nylo, int &nyhi,
                          int &nzlo, int &nzhi)
{
  double xfraclo,xfrachi,yfraclo,yfrachi,zfraclo,zfrachi;

  if (layout != LAYOUT_TILED) {
    xfraclo = xsplit[myloc[0]];
    xfrachi = xsplit[myloc[0]+1];
    yfraclo = ysplit[myloc[1]];
    yfrachi = ysplit[myloc[1]+1];
    zfraclo = zsplit[myloc[2]];
    zfrachi = zsplit[myloc[2]+1];
  } else {
    xfraclo = mysplit[0][0];
    xfrachi = mysplit[0][1];
    yfraclo = mysplit[1][0];
    yfrachi = mysplit[1][1];
    zfraclo = mysplit[2][0];
    zfrachi = mysplit[2][1];
  }

  nxlo = static_cast<int> (xfraclo * nx);
  if (1.0*nxlo != xfraclo*nx) nxlo++;
  nxhi = static_cast<int> (xfrachi * nx);
  if (1.0*nxhi == xfrachi*nx) nxhi--;

  nylo = static_cast<int> (yfraclo * ny);
  if (1.0*nylo != yfraclo*ny) nylo++;
  nyhi = static_cast<int> (yfrachi * ny);
  if (1.0*nyhi == yfrachi*ny) nyhi--;

  if (zfactor == 0.0) {
    nzlo = static_cast<int> (zfraclo * nz);
    if (1.0*nzlo != zfraclo*nz) nzlo++;
    nzhi = static_cast<int> (zfrachi * nz);
    if (1.0*nzhi == zfrachi*nz) nzhi--;
  } else {
    nzlo = static_cast<int> (zfraclo * nz/zfactor);
    if (1.0*nzlo != zfraclo*nz) nzlo++;
    nzhi = static_cast<int> (zfrachi * nz/zfactor);
    if (1.0*nzhi == zfrachi*nz) nzhi--;
  }

  // OLD code
  // could sometimes map grid points slightly outside a proc to the proc

  /*
  if (layout != LAYOUT_TILED) {
    nxlo = static_cast<int> (xsplit[myloc[0]] * nx);
    nxhi = static_cast<int> (xsplit[myloc[0]+1] * nx) - 1;

    nylo = static_cast<int> (ysplit[myloc[1]] * ny);
    nyhi = static_cast<int> (ysplit[myloc[1]+1] * ny) - 1;

    if (zfactor == 0.0) {
      nzlo = static_cast<int> (zsplit[myloc[2]] * nz);
      nzhi = static_cast<int> (zsplit[myloc[2]+1] * nz) - 1;
    } else {
      nzlo = static_cast<int> (zsplit[myloc[2]] * nz/zfactor);
      nzhi = static_cast<int> (zsplit[myloc[2]+1] * nz/zfactor) - 1;
    }

  } else {
    nxlo = static_cast<int> (mysplit[0][0] * nx);
    nxhi = static_cast<int> (mysplit[0][1] * nx) - 1;

    nylo = static_cast<int> (mysplit[1][0] * ny);
    nyhi = static_cast<int> (mysplit[1][1] * ny) - 1;

    if (zfactor == 0.0) {
      nzlo = static_cast<int> (mysplit[2][0] * nz);
      nzhi = static_cast<int> (mysplit[2][1] * nz) - 1;
    } else {
      nzlo = static_cast<int> (mysplit[2][0] * nz/zfactor);
      nzhi = static_cast<int> (mysplit[2][1] * nz/zfactor) - 1;
    }
  }
  */
}

/* ----------------------------------------------------------------------
   communicate inbuf around full ring of processors with messtag
   nbytes = size of inbuf = n datums * nper bytes
   callback() is invoked to allow caller to process/update each proc's inbuf
   if self=1 (default), then callback() is invoked on final iteration
     using original inbuf, which may have been updated
   for non-nullptr outbuf, final updated inbuf is copied to it
     ok to specify outbuf = inbuf
   the ptr argument is a pointer to the instance of calling class
------------------------------------------------------------------------- */

void Comm::ring(int n, int nper, void *inbuf, int messtag,
                void (*callback)(int, char *, void *),
                void *outbuf, void *ptr, int self)
{
  MPI_Request request;
  MPI_Status status;

  int nbytes = n*nper;
  int maxbytes;
  MPI_Allreduce(&nbytes,&maxbytes,1,MPI_INT,MPI_MAX,world);

  // no need to communicate without data

  if (maxbytes == 0) return;

  // sanity check

  if ((nbytes > 0) && inbuf == nullptr)
    error->one(FLERR,"Cannot put data on ring from NULL pointer");

  char *buf,*bufcopy;
  memory->create(buf,maxbytes,"comm:buf");
  memory->create(bufcopy,maxbytes,"comm:bufcopy");
  if (nbytes && inbuf) memcpy(buf,inbuf,nbytes);

  int next = me + 1;
  int prev = me - 1;
  if (next == nprocs) next = 0;
  if (prev < 0) prev = nprocs - 1;

  for (int loop = 0; loop < nprocs; loop++) {
    if (me != next) {
      MPI_Irecv(bufcopy,maxbytes,MPI_CHAR,prev,messtag,world,&request);
      MPI_Send(buf,nbytes,MPI_CHAR,next,messtag,world);
      MPI_Wait(&request,&status);
      MPI_Get_count(&status,MPI_CHAR,&nbytes);
      if (nbytes) memcpy(buf,bufcopy,nbytes);
    }
    if (self || loop < nprocs-1) callback(nbytes/nper,buf,ptr);
  }

  if (nbytes && outbuf) memcpy(outbuf,buf,nbytes);

  memory->destroy(buf);
  memory->destroy(bufcopy);
}

/* ----------------------------------------------------------------------
   rendezvous communication operation
   three stages:
     first comm sends inbuf from caller decomp to rvous decomp
     callback operates on data in rendezvous decomp
     second comm sends outbuf from rvous decomp back to caller decomp
   inputs:
     which = perform (0) irregular or (1) MPI_All2allv communication
     n = # of datums in inbuf
     inbuf = vector of input datums
     insize = byte size of each input datum
     inorder = 0 for inbuf in random proc order, 1 for datums ordered by proc
     procs: inorder 0 = proc to send each datum to, 1 = # of datums/proc,
     callback = caller function to invoke in rendezvous decomposition
                takes input datums, returns output datums
     outorder = same as inorder, but for datums returned by callback()
     ptr = pointer to caller class, passed to callback()
   outputs:
     nout = # of output datums (function return)
     outbuf = vector of output datums
     outsize = byte size of each output datum
   callback inputs:
     nrvous = # of rvous decomp datums in inbuf_rvous
     inbuf_rvous = vector of rvous decomp input datums
     ptr = pointer to caller class
   callback outputs:
     nrvous_out = # of rvous decomp output datums (function return)
     flag = 0 for no second comm, 1 for outbuf_rvous = inbuf_rvous,
            2 for second comm with new outbuf_rvous
     procs_rvous = outorder 0 = proc to send each datum to, 1 = # of datums/proc
                   allocated
     outbuf_rvous = vector of rvous decomp output datums
   NOTE: could use MPI_INT or MPI_DOUBLE insead of MPI_CHAR
         to avoid checked-for overflow in MPI_Alltoallv?
------------------------------------------------------------------------- */

int Comm::
rendezvous(int which, int n, char *inbuf, int insize,
           int inorder, int *procs,
           int (*callback)(int, char *, int &, int *&, char *&, void *),
           int outorder, char *&outbuf, int outsize, void *ptr, int statflag)
{
  if (which == 0)
    return rendezvous_irregular(n,inbuf,insize,inorder,procs,callback,
                                outorder,outbuf,outsize,ptr,statflag);
  else
    return rendezvous_all2all(n,inbuf,insize,inorder,procs,callback,
                              outorder,outbuf,outsize,ptr,statflag);
}

/* ---------------------------------------------------------------------- */

int Comm::
rendezvous_irregular(int n, char *inbuf, int insize, int inorder, int *procs,
                     int (*callback)(int, char *, int &, int *&, char *&, void *),
                     int outorder, char *&outbuf,
                     int outsize, void *ptr, int statflag)
{
  // irregular comm of inbuf from caller decomp to rendezvous decomp

  auto irregular = new Irregular(lmp);

  int nrvous;
  if (inorder) nrvous = irregular->create_data_grouped(n,procs);
  else nrvous = irregular->create_data(n,procs);

  // add 1 item to the allocated buffer size, so the returned pointer is not a null pointer

  auto inbuf_rvous = (char *) memory->smalloc((bigint) nrvous*insize+1, "rendezvous:inbuf");
  irregular->exchange_data(inbuf,insize,inbuf_rvous);

  bigint irregular1_bytes = irregular->memory_usage();
  irregular->destroy_data();
  delete irregular;

  // peform rendezvous computation via callback()
  // callback() allocates/populates proclist_rvous and outbuf_rvous

  int flag;
  int *procs_rvous;
  char *outbuf_rvous;
  int nrvous_out = callback(nrvous,inbuf_rvous,flag, procs_rvous,outbuf_rvous,ptr);

  if (flag != 1) memory->sfree(inbuf_rvous);  // outbuf_rvous = inbuf_vous
  if (flag == 0) {
    if (statflag) rendezvous_stats(n,0,nrvous,nrvous_out,insize,outsize,
                                   (bigint) nrvous_out*sizeof(int) + irregular1_bytes);
    return 0;    // all nout_rvous are 0, no 2nd comm stage
  }

  // irregular comm of outbuf from rendezvous decomp back to caller decomp
  // caller will free outbuf

  irregular = new Irregular(lmp);

  int nout;
  if (outorder) nout = irregular->create_data_grouped(nrvous_out,procs_rvous);
  else nout = irregular->create_data(nrvous_out,procs_rvous);

  // add 1 item to the allocated buffer size, so the returned pointer is not a null pointer

  outbuf = (char *) memory->smalloc((bigint) nout*outsize+1, "rendezvous:outbuf");
  irregular->exchange_data(outbuf_rvous,outsize,outbuf);

  bigint irregular2_bytes = irregular->memory_usage();
  irregular->destroy_data();
  delete irregular;

  memory->destroy(procs_rvous);
  memory->sfree(outbuf_rvous);

  // return number of output datums
  // last arg to stats() = memory for procs_rvous + irregular comm

  if (statflag) rendezvous_stats(n,nout,nrvous,nrvous_out,insize,outsize,
                                 (bigint) nrvous_out*sizeof(int) +
                                 MAX(irregular1_bytes,irregular2_bytes));
  return nout;
}

/* ---------------------------------------------------------------------- */

int Comm::
rendezvous_all2all(int n, char *inbuf, int insize, int inorder, int *procs,
                   int (*callback)(int, char *, int &, int *&, char *&, void *),
                   int outorder, char *&outbuf, int outsize, void *ptr,
                   int statflag)
{
  int iproc;
  bigint all2all1_bytes,all2all2_bytes;
  int *sendcount,*sdispls,*recvcount,*rdispls;
  int *procs_a2a;
  bigint *offsets;
  char *inbuf_a2a,*outbuf_a2a;

  // create procs and inbuf for All2all if necessary

  if (!inorder) {
    memory->create(procs_a2a,nprocs,"rendezvous:procs");

    // add 1 item to the allocated buffer size, so the returned pointer is not a null pointer

    inbuf_a2a = (char *) memory->smalloc((bigint) n*insize+1,
                                         "rendezvous:inbuf");
    memset(inbuf_a2a,0,(bigint)n*insize*sizeof(char));
    memory->create(offsets,nprocs,"rendezvous:offsets");

    for (int i = 0; i < nprocs; i++) procs_a2a[i] = 0;
    for (int i = 0; i < n; i++) procs_a2a[procs[i]]++;

    offsets[0] = 0;
    for (int i = 1; i < nprocs; i++)
      offsets[i] = offsets[i-1] + (bigint)insize*procs_a2a[i-1];

    bigint offset = 0;
    for (int i = 0; i < n; i++) {
      iproc = procs[i];
      memcpy(&inbuf_a2a[offsets[iproc]],&inbuf[offset],insize);
      offsets[iproc] += insize;
      offset += insize;
    }

    all2all1_bytes = nprocs*sizeof(int) + nprocs*sizeof(bigint)
                     + (bigint)n*insize;

  } else {
    procs_a2a = procs;
    inbuf_a2a = inbuf;
    all2all1_bytes = 0;
  }

  // create args for MPI_Alltoallv() on input data

  memory->create(sendcount,nprocs,"rendezvous:sendcount");
  memcpy(sendcount,procs_a2a,nprocs*sizeof(int));

  memory->create(recvcount,nprocs,"rendezvous:recvcount");
  MPI_Alltoall(sendcount,1,MPI_INT,recvcount,1,MPI_INT,world);

  memory->create(sdispls,nprocs,"rendezvous:sdispls");
  memory->create(rdispls,nprocs,"rendezvous:rdispls");
  sdispls[0] = rdispls[0] = 0;
  for (int i = 1; i < nprocs; i++) {
    sdispls[i] = sdispls[i-1] + sendcount[i-1];
    rdispls[i] = rdispls[i-1] + recvcount[i-1];
  }
  int nrvous = rdispls[nprocs-1] + recvcount[nprocs-1];

  // test for overflow of input data due to imbalance or insize
  // means that individual sdispls or rdispls values overflow

  int overflow = 0;
  if ((bigint) n*insize > MAXSMALLINT) overflow = 1;
  if ((bigint) nrvous*insize > MAXSMALLINT) overflow = 1;
  int overflowall;
  MPI_Allreduce(&overflow,&overflowall,1,MPI_INT,MPI_MAX,world);
  if (overflowall) error->all(FLERR,"Overflow input size in rendezvous_a2a");

  for (int i = 0; i < nprocs; i++) {
    sendcount[i] *= insize;
    sdispls[i] *= insize;
    recvcount[i] *= insize;
    rdispls[i] *= insize;
  }

  // all2all comm of inbuf from caller decomp to rendezvous decomp
  // add 1 item to the allocated buffer size, so the returned pointer is not a null pointer

  auto inbuf_rvous = (char *) memory->smalloc((bigint) nrvous*insize+1, "rendezvous:inbuf");
  memset(inbuf_rvous,0,(bigint) nrvous*insize*sizeof(char));

  MPI_Alltoallv(inbuf_a2a,sendcount,sdispls,MPI_CHAR,
                inbuf_rvous,recvcount,rdispls,MPI_CHAR,world);

  if (!inorder) {
    memory->destroy(procs_a2a);
    memory->sfree(inbuf_a2a);
    memory->destroy(offsets);
  }

  // peform rendezvous computation via callback()
  // callback() allocates/populates proclist_rvous and outbuf_rvous

  int flag;
  int *procs_rvous;
  char *outbuf_rvous;

  int nrvous_out = callback(nrvous,inbuf_rvous,flag, procs_rvous,outbuf_rvous,ptr);

  if (flag != 1) memory->sfree(inbuf_rvous);  // outbuf_rvous = inbuf_vous
  if (flag == 0) {
    memory->destroy(sendcount);
    memory->destroy(recvcount);
    memory->destroy(sdispls);
    memory->destroy(rdispls);
    if (statflag) rendezvous_stats(n,0,nrvous,nrvous_out,insize,outsize,
                                   (bigint) nrvous_out*sizeof(int) +
                                   4*nprocs*sizeof(int) + all2all1_bytes);
    return 0;    // all nout_rvous are 0, no 2nd irregular
  }

  // create procs and outbuf for All2all if necessary

  if (!outorder) {
    memory->create(procs_a2a,nprocs,"rendezvous_a2a:procs");

    // add 1 item to the allocated buffer size, so the returned pointer is not a null pointer

    outbuf_a2a = (char *) memory->smalloc((bigint) nrvous_out*outsize+1, "rendezvous:outbuf");
    memory->create(offsets,nprocs,"rendezvous:offsets");

    for (int i = 0; i < nprocs; i++) procs_a2a[i] = 0;
    for (int i = 0; i < nrvous_out; i++) procs_a2a[procs_rvous[i]]++;

    offsets[0] = 0;
    for (int i = 1; i < nprocs; i++)
      offsets[i] = offsets[i-1] + (bigint)outsize*procs_a2a[i-1];

    bigint offset = 0;
    for (int i = 0; i < nrvous_out; i++) {
      iproc = procs_rvous[i];
      memcpy(&outbuf_a2a[offsets[iproc]],&outbuf_rvous[offset],outsize);
      offsets[iproc] += outsize;
      offset += outsize;
    }

    all2all2_bytes = nprocs*sizeof(int) + nprocs*sizeof(bigint) + (bigint)nrvous_out*outsize;

  } else {
    procs_a2a = procs_rvous;
    outbuf_a2a = outbuf_rvous;
    all2all2_bytes = 0;
  }

  // comm outbuf from rendezvous decomposition back to caller

  memcpy(sendcount,procs_a2a,nprocs*sizeof(int));

  MPI_Alltoall(sendcount,1,MPI_INT,recvcount,1,MPI_INT,world);

  sdispls[0] = rdispls[0] = 0;
  for (int i = 1; i < nprocs; i++) {
    sdispls[i] = sdispls[i-1] + sendcount[i-1];
    rdispls[i] = rdispls[i-1] + recvcount[i-1];
  }
  int nout = rdispls[nprocs-1] + recvcount[nprocs-1];

  // test for overflow of outbuf due to imbalance or outsize
  // means that individual sdispls or rdispls values overflow

  overflow = 0;
  if ((bigint) nrvous*outsize > MAXSMALLINT) overflow = 1;
  if ((bigint) nout*outsize > MAXSMALLINT) overflow = 1;
  MPI_Allreduce(&overflow,&overflowall,1,MPI_INT,MPI_MAX,world);
  if (overflowall) error->all(FLERR,"Overflow output in rendezvous_a2a");

  for (int i = 0; i < nprocs; i++) {
    sendcount[i] *= outsize;
    sdispls[i] *= outsize;
    recvcount[i] *= outsize;
    rdispls[i] *= outsize;
  }

  // all2all comm of outbuf from rendezvous decomp back to caller decomp
  // caller will free outbuf
  // add 1 item to the allocated buffer size, so the returned pointer is not a null pointer

  outbuf = (char *) memory->smalloc((bigint) nout*outsize+1,"rendezvous:outbuf");

  MPI_Alltoallv(outbuf_a2a,sendcount,sdispls,MPI_CHAR,
                outbuf,recvcount,rdispls,MPI_CHAR,world);

  memory->destroy(procs_rvous);
  memory->sfree(outbuf_rvous);

  if (!outorder) {
    memory->destroy(procs_a2a);
    memory->sfree(outbuf_a2a);
    memory->destroy(offsets);
  }

  // clean up

  memory->destroy(sendcount);
  memory->destroy(recvcount);
  memory->destroy(sdispls);
  memory->destroy(rdispls);

  // return number of output datums
  // last arg to stats() = mem for procs_rvous + per-proc vecs + reordering ops

  if (statflag) rendezvous_stats(n,nout,nrvous,nrvous_out,insize,outsize,
                                 (bigint) nrvous_out*sizeof(int) +
                                 4*nprocs*sizeof(int) +
                                 MAX(all2all1_bytes,all2all2_bytes));
  return nout;
}

/* ----------------------------------------------------------------------
   print balance and memory info for rendezvous operation
   useful for debugging
------------------------------------------------------------------------- */

void Comm::rendezvous_stats(int n, int nout, int nrvous, int nrvous_out,
                            int insize, int outsize, bigint commsize)
{
  bigint size_in_all,size_in_max,size_in_min;
  bigint size_out_all,size_out_max,size_out_min;
  bigint size_inrvous_all,size_inrvous_max,size_inrvous_min;
  bigint size_outrvous_all,size_outrvous_max,size_outrvous_min;
  bigint size_comm_all,size_comm_max,size_comm_min;

  bigint size = (bigint) n*insize;
  MPI_Allreduce(&size,&size_in_all,1,MPI_LMP_BIGINT,MPI_SUM,world);
  MPI_Allreduce(&size,&size_in_max,1,MPI_LMP_BIGINT,MPI_MAX,world);
  MPI_Allreduce(&size,&size_in_min,1,MPI_LMP_BIGINT,MPI_MIN,world);

  size = (bigint) nout*outsize;
  MPI_Allreduce(&size,&size_out_all,1,MPI_LMP_BIGINT,MPI_SUM,world);
  MPI_Allreduce(&size,&size_out_max,1,MPI_LMP_BIGINT,MPI_MAX,world);
  MPI_Allreduce(&size,&size_out_min,1,MPI_LMP_BIGINT,MPI_MIN,world);

  size = (bigint) nrvous*insize;
  MPI_Allreduce(&size,&size_inrvous_all,1,MPI_LMP_BIGINT,MPI_SUM,world);
  MPI_Allreduce(&size,&size_inrvous_max,1,MPI_LMP_BIGINT,MPI_MAX,world);
  MPI_Allreduce(&size,&size_inrvous_min,1,MPI_LMP_BIGINT,MPI_MIN,world);

  size = (bigint) nrvous_out*insize;
  MPI_Allreduce(&size,&size_outrvous_all,1,MPI_LMP_BIGINT,MPI_SUM,world);
  MPI_Allreduce(&size,&size_outrvous_max,1,MPI_LMP_BIGINT,MPI_MAX,world);
  MPI_Allreduce(&size,&size_outrvous_min,1,MPI_LMP_BIGINT,MPI_MIN,world);

  size = commsize;
  MPI_Allreduce(&size,&size_comm_all,1,MPI_LMP_BIGINT,MPI_SUM,world);
  MPI_Allreduce(&size,&size_comm_max,1,MPI_LMP_BIGINT,MPI_MAX,world);
  MPI_Allreduce(&size,&size_comm_min,1,MPI_LMP_BIGINT,MPI_MIN,world);

  int mbytes = 1024*1024;

  if (me == 0) {
    std::string mesg = "Rendezvous balance and memory info: (tot,ave,max,min) \n";
    mesg += fmt::format("  input datum count: {} {} {} {}\n",
                        size_in_all/insize,1.0*size_in_all/nprocs/insize,
                        size_in_max/insize,size_in_min/insize);
    mesg += fmt::format("  input data (MB): {:.6} {:.6} {:.6} {:.6}\n",
                        1.0*size_in_all/mbytes,1.0*size_in_all/nprocs/mbytes,
                        1.0*size_in_max/mbytes,1.0*size_in_min/mbytes);
    if (outsize)
      mesg += fmt::format("  output datum count: {} {} {} {}\n",
                          size_out_all/outsize,1.0*size_out_all/nprocs/outsize,
                          size_out_max/outsize,size_out_min/outsize);
    else
      mesg += fmt::format("  output datum count: {} {:.6} {} {}\n",0,0.0,0,0);

    mesg += fmt::format("  output data (MB): {:.6} {:.6} {:.6} {:.6}\n",
                        1.0*size_out_all/mbytes,1.0*size_out_all/nprocs/mbytes,
                        1.0*size_out_max/mbytes,1.0*size_out_min/mbytes);
    mesg += fmt::format("  input rvous datum count: {} {} {} {}\n",
                        size_inrvous_all/insize,1.0*size_inrvous_all/nprocs/insize,
                        size_inrvous_max/insize,size_inrvous_min/insize);
    mesg += fmt::format("  input rvous data (MB): {:.6} {:.6} {:.6} {:.6}\n",
                        1.0*size_inrvous_all/mbytes,1.0*size_inrvous_all/nprocs/mbytes,
                        1.0*size_inrvous_max/mbytes,1.0*size_inrvous_min/mbytes);
    if (outsize)
      mesg += fmt::format("  output rvous datum count: {} {} {} {}\n",
                          size_outrvous_all/outsize,1.0*size_outrvous_all/nprocs/outsize,
                          size_outrvous_max/outsize,size_outrvous_min/outsize);
    else
      mesg += fmt::format("  output rvous datum count: {} {:.6} {} {}\n",0,0.0,0,0);
    mesg += fmt::format("  output rvous data (MB): {:.6} {:.6} {:.6} {:.6}\n",
                        1.0*size_outrvous_all/mbytes,1.0*size_outrvous_all/nprocs/mbytes,
                        1.0*size_outrvous_max/mbytes,1.0*size_outrvous_min/mbytes);
    mesg += fmt::format("  rvous comm (MB): {:.6} {:.6} {:.6} {:.6}\n",
                        1.0*size_comm_all/mbytes,1.0*size_comm_all/nprocs/mbytes,
                        1.0*size_comm_max/mbytes,1.0*size_comm_min/mbytes);
    utils::logmesg(lmp,mesg);
  }
}<|MERGE_RESOLUTION|>--- conflicted
+++ resolved
@@ -396,14 +396,10 @@
       if (iarg+2 > narg) utils::missing_cmd_args(FLERR, "comm_modify vel", error);
       ghost_velocity = utils::logical(FLERR,arg[iarg+1],false,lmp);
       iarg += 2;
-<<<<<<< HEAD
     } else if (strcmp(arg[iarg],"image") == 0) {
       ghost_imageflags = utils::logical(FLERR,arg[iarg+1],false,lmp);
       iarg += 2;
-    } else error->all(FLERR,"Illegal comm_modify command");
-=======
     } else error->all(FLERR,"Unknown comm_modify keyword: {}", arg[iarg]);
->>>>>>> 31ca8fbb
   }
 }
 
