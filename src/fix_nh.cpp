// clang-format off
/* ----------------------------------------------------------------------
   LAMMPS - Large-scale Atomic/Molecular Massively Parallel Simulator
   https://www.lammps.org/, Sandia National Laboratories
   LAMMPS development team: developers@lammps.org

   Copyright (2003) Sandia Corporation.  Under the terms of Contract
   DE-AC04-94AL85000 with Sandia Corporation, the U.S. Government retains
   certain rights in this software.  This software is distributed under
   the GNU General Public License.

   See the README file in the top-level LAMMPS directory.
------------------------------------------------------------------------- */

/* ----------------------------------------------------------------------
   Contributing authors: Mark Stevens (SNL), Aidan Thompson (SNL)
------------------------------------------------------------------------- */

#include "fix_nh.h"

#include "atom.h"
#include "comm.h"
#include "compute.h"
#include "domain.h"
#include "error.h"
#include "fix_deform.h"
#include "force.h"
#include "group.h"
#include "irregular.h"
#include "kspace.h"
#include "memory.h"
#include "modify.h"
#include "neighbor.h"
#include "respa.h"
#include "update.h"

#include <cmath>
#include <cstring>

using namespace LAMMPS_NS;
using namespace FixConst;

#define DELTAFLIP 0.1
#define TILTMAX 1.5
#define EPSILON 1.0e-6

enum{NOBIAS,BIAS};
enum{NONE,XYZ,XY,YZ,XZ};
enum{ISO,ANISO,TRICLINIC};

/* ----------------------------------------------------------------------
   NVT,NPH,NPT integrators for improved Nose-Hoover equations of motion
 ---------------------------------------------------------------------- */

FixNH::FixNH(LAMMPS *lmp, int narg, char **arg) :
  Fix(lmp, narg, arg),
  rfix(nullptr), id_dilate(nullptr), irregular(nullptr),
  id_temp(nullptr), id_press(nullptr),
  eta(nullptr), eta_dot(nullptr), eta_dotdot(nullptr),
  eta_mass(nullptr), etap(nullptr), etap_dot(nullptr), etap_dotdot(nullptr),
  etap_mass(nullptr)
{
  if (narg < 4) utils::missing_cmd_args(FLERR, "fix nvt/npt/nph", error);

  restart_global = 1;
  dynamic_group_allow = 1;
  time_integrate = 1;
  scalar_flag = 1;
  vector_flag = 1;
  global_freq = 1;
  extscalar = 1;
  extvector = 0;
  ecouple_flag = 1;

  // default values

  pcouple = NONE;
  drag = 0.0;
  allremap = 1;
  id_dilate = nullptr;
  mtchain = mpchain = 3;
  nc_tchain = nc_pchain = 1;
  mtk_flag = 1;
  deviatoric_flag = 0;
  nreset_h0 = 0;
  eta_mass_flag = 1;
  omega_mass_flag = 0;
  etap_mass_flag = 0;
  flipflag = 1;
  dipole_flag = 0;
  dlm_flag = 0;
  p_temp_flag = 0;

  tcomputeflag = 0;
  pcomputeflag = 0;

  // turn on tilt factor scaling, whenever applicable

  dimension = domain->dimension;

  scaleyz = scalexz = scalexy = 0;
  if (domain->yperiodic && domain->xy != 0.0) scalexy = 1;
  if (domain->zperiodic && dimension == 3) {
    if (domain->yz != 0.0) scaleyz = 1;
    if (domain->xz != 0.0) scalexz = 1;
  }

  // set fixed-point to default = center of cell

  fixedpoint[0] = 0.5*(domain->boxlo[0]+domain->boxhi[0]);
  fixedpoint[1] = 0.5*(domain->boxlo[1]+domain->boxhi[1]);
  fixedpoint[2] = 0.5*(domain->boxlo[2]+domain->boxhi[2]);

  // used by FixNVTSllod to preserve non-default value

  mtchain_default_flag = 1;

  tstat_flag = 0;
  double t_period = 0.0;

  double p_period[6];
  for (int i = 0; i < 6; i++) {
    p_start[i] = p_stop[i] = p_period[i] = p_target[i] = 0.0;
    p_flag[i] = 0;
  }

  // process keywords

  int iarg = 3;

  while (iarg < narg) {
    if (strcmp(arg[iarg],"temp") == 0) {
      if (iarg+4 > narg) utils::missing_cmd_args(FLERR, "fix nvt/npt/nph temp", error);
      tstat_flag = 1;
      t_start = utils::numeric(FLERR,arg[iarg+1],false,lmp);
      t_target = t_start;
      t_stop = utils::numeric(FLERR,arg[iarg+2],false,lmp);
      t_period = utils::numeric(FLERR,arg[iarg+3],false,lmp);
      if (t_start <= 0.0 || t_stop <= 0.0)
        error->all(FLERR,
                   "Target temperature for fix nvt/npt/nph cannot be 0.0");
      iarg += 4;

    } else if (strcmp(arg[iarg],"iso") == 0) {
      if (iarg+4 > narg) utils::missing_cmd_args(FLERR, "fix nvt/npt/nph iso", error);
      pcouple = XYZ;
      p_start[0] = p_start[1] = p_start[2] = utils::numeric(FLERR,arg[iarg+1],false,lmp);
      p_stop[0] = p_stop[1] = p_stop[2] = utils::numeric(FLERR,arg[iarg+2],false,lmp);
      p_period[0] = p_period[1] = p_period[2] =
        utils::numeric(FLERR,arg[iarg+3],false,lmp);
      p_flag[0] = p_flag[1] = p_flag[2] = 1;
      if (dimension == 2) {
        p_start[2] = p_stop[2] = p_period[2] = 0.0;
        p_flag[2] = 0;
      }
      iarg += 4;
    } else if (strcmp(arg[iarg],"aniso") == 0) {
      if (iarg+4 > narg) utils::missing_cmd_args(FLERR, "fix nvt/npt/nph aniso", error);
      pcouple = NONE;
      p_start[0] = p_start[1] = p_start[2] = utils::numeric(FLERR,arg[iarg+1],false,lmp);
      p_stop[0] = p_stop[1] = p_stop[2] = utils::numeric(FLERR,arg[iarg+2],false,lmp);
      p_period[0] = p_period[1] = p_period[2] =
        utils::numeric(FLERR,arg[iarg+3],false,lmp);
      p_flag[0] = p_flag[1] = p_flag[2] = 1;
      if (dimension == 2) {
        p_start[2] = p_stop[2] = p_period[2] = 0.0;
        p_flag[2] = 0;
      }
      iarg += 4;
    } else if (strcmp(arg[iarg],"tri") == 0) {
      if (iarg+4 > narg) utils::missing_cmd_args(FLERR, "fix nvt/npt/nph tri", error);
      pcouple = NONE;
      scalexy = scalexz = scaleyz = 0;
      p_start[0] = p_start[1] = p_start[2] = utils::numeric(FLERR,arg[iarg+1],false,lmp);
      p_stop[0] = p_stop[1] = p_stop[2] = utils::numeric(FLERR,arg[iarg+2],false,lmp);
      p_period[0] = p_period[1] = p_period[2] =
        utils::numeric(FLERR,arg[iarg+3],false,lmp);
      p_flag[0] = p_flag[1] = p_flag[2] = 1;
      p_start[3] = p_start[4] = p_start[5] = 0.0;
      p_stop[3] = p_stop[4] = p_stop[5] = 0.0;
      p_period[3] = p_period[4] = p_period[5] =
        utils::numeric(FLERR,arg[iarg+3],false,lmp);
      p_flag[3] = p_flag[4] = p_flag[5] = 1;
      if (dimension == 2) {
        p_start[2] = p_stop[2] = p_period[2] = 0.0;
        p_flag[2] = 0;
        p_start[3] = p_stop[3] = p_period[3] = 0.0;
        p_flag[3] = 0;
        p_start[4] = p_stop[4] = p_period[4] = 0.0;
        p_flag[4] = 0;
      }
      iarg += 4;
    } else if (strcmp(arg[iarg],"x") == 0) {
      if (iarg+4 > narg) utils::missing_cmd_args(FLERR, "fix nvt/npt/nph x", error);
      p_start[0] = utils::numeric(FLERR,arg[iarg+1],false,lmp);
      p_stop[0] = utils::numeric(FLERR,arg[iarg+2],false,lmp);
      p_period[0] = utils::numeric(FLERR,arg[iarg+3],false,lmp);
      p_flag[0] = 1;
      deviatoric_flag = 1;
      iarg += 4;
    } else if (strcmp(arg[iarg],"y") == 0) {
      if (iarg+4 > narg) utils::missing_cmd_args(FLERR, "fix nvt/npt/nph y", error);
      p_start[1] = utils::numeric(FLERR,arg[iarg+1],false,lmp);
      p_stop[1] = utils::numeric(FLERR,arg[iarg+2],false,lmp);
      p_period[1] = utils::numeric(FLERR,arg[iarg+3],false,lmp);
      p_flag[1] = 1;
      deviatoric_flag = 1;
      iarg += 4;
    } else if (strcmp(arg[iarg],"z") == 0) {
      if (iarg+4 > narg) utils::missing_cmd_args(FLERR, "fix nvt/npt/nph z", error);
      p_start[2] = utils::numeric(FLERR,arg[iarg+1],false,lmp);
      p_stop[2] = utils::numeric(FLERR,arg[iarg+2],false,lmp);
      p_period[2] = utils::numeric(FLERR,arg[iarg+3],false,lmp);
      p_flag[2] = 1;
      deviatoric_flag = 1;
      iarg += 4;
      if (dimension == 2)
        error->all(FLERR,"Invalid fix nvt/npt/nph command for a 2d simulation");

    } else if (strcmp(arg[iarg],"yz") == 0) {
      if (iarg+4 > narg) utils::missing_cmd_args(FLERR, "fix nvt/npt/nph yz", error);
      p_start[3] = utils::numeric(FLERR,arg[iarg+1],false,lmp);
      p_stop[3] = utils::numeric(FLERR,arg[iarg+2],false,lmp);
      p_period[3] = utils::numeric(FLERR,arg[iarg+3],false,lmp);
      p_flag[3] = 1;
      deviatoric_flag = 1;
      scaleyz = 0;
      iarg += 4;
      if (dimension == 2)
        error->all(FLERR,"Invalid fix nvt/npt/nph command for a 2d simulation");
    } else if (strcmp(arg[iarg],"xz") == 0) {
      if (iarg+4 > narg) utils::missing_cmd_args(FLERR, "fix nvt/npt/nph xz", error);
      p_start[4] = utils::numeric(FLERR,arg[iarg+1],false,lmp);
      p_stop[4] = utils::numeric(FLERR,arg[iarg+2],false,lmp);
      p_period[4] = utils::numeric(FLERR,arg[iarg+3],false,lmp);
      p_flag[4] = 1;
      deviatoric_flag = 1;
      scalexz = 0;
      iarg += 4;
      if (dimension == 2)
        error->all(FLERR,"Invalid fix nvt/npt/nph command for a 2d simulation");
    } else if (strcmp(arg[iarg],"xy") == 0) {
      if (iarg+4 > narg) utils::missing_cmd_args(FLERR, "fix nvt/npt/nph xy", error);
      p_start[5] = utils::numeric(FLERR,arg[iarg+1],false,lmp);
      p_stop[5] = utils::numeric(FLERR,arg[iarg+2],false,lmp);
      p_period[5] = utils::numeric(FLERR,arg[iarg+3],false,lmp);
      p_flag[5] = 1;
      deviatoric_flag = 1;
      scalexy = 0;
      iarg += 4;

    } else if (strcmp(arg[iarg],"couple") == 0) {
      if (iarg+2 > narg) utils::missing_cmd_args(FLERR, "fix nvt/npt/nph couple", error);
      if (strcmp(arg[iarg+1],"xyz") == 0) pcouple = XYZ;
      else if (strcmp(arg[iarg+1],"xy") == 0) pcouple = XY;
      else if (strcmp(arg[iarg+1],"yz") == 0) pcouple = YZ;
      else if (strcmp(arg[iarg+1],"xz") == 0) pcouple = XZ;
      else if (strcmp(arg[iarg+1],"none") == 0) pcouple = NONE;
      else error->all(FLERR,"Illegal fix nvt/npt/nph command");
      iarg += 2;

    } else if (strcmp(arg[iarg],"drag") == 0) {
      if (iarg+2 > narg) utils::missing_cmd_args(FLERR, "fix nvt/npt/nph drag", error);
      drag = utils::numeric(FLERR,arg[iarg+1],false,lmp);
      if (drag < 0.0) error->all(FLERR, "Invalid fix nvt/npt/nph drag argument: {}", drag);
      iarg += 2;
    } else if (strcmp(arg[iarg],"ptemp") == 0) {
      if (iarg+2 > narg) utils::missing_cmd_args(FLERR, "fix nvt/npt/nph ptemp", error);
      p_temp = utils::numeric(FLERR,arg[iarg+1],false,lmp);
      p_temp_flag = 1;
      if (p_temp <= 0.0) error->all(FLERR, "Invalid fix nvt/npt/nph ptemp argument: {}", p_temp);
      iarg += 2;
    } else if (strcmp(arg[iarg],"dilate") == 0) {
      if (iarg+2 > narg) utils::missing_cmd_args(FLERR, "fix nvt/npt/nph dilate", error);
      if (strcmp(arg[iarg+1],"all") == 0) allremap = 1;
      else {
        allremap = 0;
        delete [] id_dilate;
        id_dilate = utils::strdup(arg[iarg+1]);
        int idilate = group->find(id_dilate);
        if (idilate == -1)
          error->all(FLERR,"Fix nvt/npt/nph dilate group ID does not exist");
      }
      iarg += 2;

    } else if (strcmp(arg[iarg],"tchain") == 0) {
      if (iarg+2 > narg) utils::missing_cmd_args(FLERR, "fix nvt/npt/nph tchain", error);
      mtchain = utils::inumeric(FLERR,arg[iarg+1],false,lmp);
      // used by FixNVTSllod to preserve non-default value
      mtchain_default_flag = 0;
      if (mtchain < 1) error->all(FLERR, "Invalid fix nvt/npt/nph tchain argument: {}", mtchain);
      iarg += 2;
    } else if (strcmp(arg[iarg],"pchain") == 0) {
      if (iarg+2 > narg) utils::missing_cmd_args(FLERR, "fix nvt/npt/nph pchain", error);
      mpchain = utils::inumeric(FLERR,arg[iarg+1],false,lmp);
      if (mpchain < 0) error->all(FLERR, "Invalid fix nvt/npt/nph pchain argument: {}", mpchain);
      iarg += 2;
    } else if (strcmp(arg[iarg],"mtk") == 0) {
      if (iarg+2 > narg) utils::missing_cmd_args(FLERR, "fix nvt/npt/nph mtk", error);
      mtk_flag = utils::logical(FLERR,arg[iarg+1],false,lmp);
      iarg += 2;
    } else if (strcmp(arg[iarg],"tloop") == 0) {
      if (iarg+2 > narg) utils::missing_cmd_args(FLERR, "fix nvt/npt/nph tloop", error);
      nc_tchain = utils::inumeric(FLERR,arg[iarg+1],false,lmp);
      if (nc_tchain < 0) error->all(FLERR, "Invalid fix nvt/npt/nph tloop argument: {}", nc_tchain);
      iarg += 2;
    } else if (strcmp(arg[iarg],"ploop") == 0) {
      if (iarg+2 > narg) utils::missing_cmd_args(FLERR, "fix nvt/npt/nph ploop", error);
      nc_pchain = utils::inumeric(FLERR,arg[iarg+1],false,lmp);
      if (nc_pchain < 0) error->all(FLERR, "Invalid fix nvt/npt/nph ploop argument: {}", nc_pchain);
      iarg += 2;
    } else if (strcmp(arg[iarg],"nreset") == 0) {
      if (iarg+2 > narg) utils::missing_cmd_args(FLERR, "fix nvt/npt/nph nreset", error);
      nreset_h0 = utils::inumeric(FLERR,arg[iarg+1],false,lmp);
      if (nreset_h0 < 0) error->all(FLERR, "Invalid fix nvt/npt/nph nreset argument: {}", nreset_h0);
      iarg += 2;
    } else if (strcmp(arg[iarg],"scalexy") == 0) {
      if (iarg+2 > narg) utils::missing_cmd_args(FLERR, "fix nvt/npt/nph scalexy", error);
      scalexy = utils::logical(FLERR,arg[iarg+1],false,lmp);
      iarg += 2;
    } else if (strcmp(arg[iarg],"scalexz") == 0) {
      if (iarg+2 > narg) utils::missing_cmd_args(FLERR, "fix nvt/npt/nph scalexz", error);
      scalexz = utils::logical(FLERR,arg[iarg+1],false,lmp);
      iarg += 2;
    } else if (strcmp(arg[iarg],"scaleyz") == 0) {
      if (iarg+2 > narg) utils::missing_cmd_args(FLERR, "fix nvt/npt/nph scaleyz", error);
      scaleyz = utils::logical(FLERR,arg[iarg+1],false,lmp);
      iarg += 2;
    } else if (strcmp(arg[iarg],"flip") == 0) {
      if (iarg+2 > narg) utils::missing_cmd_args(FLERR, "fix nvt/npt/nph flip", error);
      flipflag = utils::logical(FLERR,arg[iarg+1],false,lmp);
      iarg += 2;
    } else if (strcmp(arg[iarg],"update") == 0) {
      if (iarg+2 > narg) utils::missing_cmd_args(FLERR, "fix nvt/npt/nph update", error);
      if (strcmp(arg[iarg+1],"dipole") == 0) dipole_flag = 1;
      else if (strcmp(arg[iarg+1],"dipole/dlm") == 0) {
        dipole_flag = 1;
        dlm_flag = 1;
      } else error->all(FLERR, "Invalid fix nvt/npt/nph update argument: {}", arg[iarg+1]);
      iarg += 2;
    } else if (strcmp(arg[iarg],"fixedpoint") == 0) {
      if (iarg+4 > narg) utils::missing_cmd_args(FLERR, "fix nvt/npt/nph fixedpoint", error);
      fixedpoint[0] = utils::numeric(FLERR,arg[iarg+1],false,lmp);
      fixedpoint[1] = utils::numeric(FLERR,arg[iarg+2],false,lmp);
      fixedpoint[2] = utils::numeric(FLERR,arg[iarg+3],false,lmp);
      iarg += 4;

    // disc keyword is also parsed in fix/nh/sphere

    } else if (strcmp(arg[iarg],"disc") == 0) {
      iarg++;

    // keywords p_sllod, peculiar are also parsed in fix nvt/sllod

    } else if (strcmp(arg[iarg], "p_sllod") == 0) {
      iarg += 2;
    } else if (strcmp(arg[iarg], "peculiar") == 0) {
      iarg += 2;

    // keyword molprop is also parsed in fix nvt/sllod/mol

    } else if (strcmp(arg[iarg], "molprop") == 0) {
      iarg += 2;

    // keywords erate, strain, and ext are also parsed in fix/nh/uef

    } else if (strcmp(arg[iarg],"erate") == 0) {
      iarg += 3;
    } else if (strcmp(arg[iarg],"strain") == 0) {
      iarg += 3;
    } else if (strcmp(arg[iarg],"ext") == 0) {
      iarg += 2;

<<<<<<< HEAD
    // keyword kick parsed in fix nvt/sllod/chunk
    } else if (strcmp(arg[iarg], "kick") == 0) {
      iarg += 2;
    } else error->all(FLERR,"Illegal fix nvt/npt/nph command");
=======
    } else error->all(FLERR,"Unknown fix nvt/npt/nph keyword: {}", arg[iarg]);
>>>>>>> 31ca8fbb
  }

  // error checks

  if (dimension == 2 && (p_flag[2] || p_flag[3] || p_flag[4]))
    error->all(FLERR,"Invalid fix nvt/npt/nph command for a 2d simulation");
  if (dimension == 2 && (pcouple == YZ || pcouple == XZ))
    error->all(FLERR,"Invalid fix nvt/npt/nph command for a 2d simulation");
  if (dimension == 2 && (scalexz == 1 || scaleyz == 1 ))
    error->all(FLERR,"Invalid fix nvt/npt/nph command for a 2d simulation");

  if (pcouple == XYZ && (p_flag[0] == 0 || p_flag[1] == 0))
    error->all(FLERR,"Invalid fix nvt/npt/nph command pressure settings");
  if (pcouple == XYZ && dimension == 3 && p_flag[2] == 0)
    error->all(FLERR,"Invalid fix nvt/npt/nph command pressure settings");
  if (pcouple == XY && (p_flag[0] == 0 || p_flag[1] == 0))
    error->all(FLERR,"Invalid fix nvt/npt/nph command pressure settings");
  if (pcouple == YZ && (p_flag[1] == 0 || p_flag[2] == 0))
    error->all(FLERR,"Invalid fix nvt/npt/nph command pressure settings");
  if (pcouple == XZ && (p_flag[0] == 0 || p_flag[2] == 0))
    error->all(FLERR,"Invalid fix nvt/npt/nph command pressure settings");

  // require periodicity in tensile dimension

  if (p_flag[0] && domain->xperiodic == 0)
    error->all(FLERR,"Cannot use fix nvt/npt/nph on a non-periodic dimension");
  if (p_flag[1] && domain->yperiodic == 0)
    error->all(FLERR,"Cannot use fix nvt/npt/nph on a non-periodic dimension");
  if (p_flag[2] && domain->zperiodic == 0)
    error->all(FLERR,"Cannot use fix nvt/npt/nph on a non-periodic dimension");

  // require periodicity in 2nd dim of off-diagonal tilt component

  if (p_flag[3] && domain->zperiodic == 0)
    error->all(FLERR,
               "Cannot use fix nvt/npt/nph on a 2nd non-periodic dimension");
  if (p_flag[4] && domain->zperiodic == 0)
    error->all(FLERR,
               "Cannot use fix nvt/npt/nph on a 2nd non-periodic dimension");
  if (p_flag[5] && domain->yperiodic == 0)
    error->all(FLERR,
               "Cannot use fix nvt/npt/nph on a 2nd non-periodic dimension");

  if (scaleyz == 1 && domain->zperiodic == 0)
    error->all(FLERR,"Cannot use fix nvt/npt/nph "
               "with yz scaling when z is non-periodic dimension");
  if (scalexz == 1 && domain->zperiodic == 0)
    error->all(FLERR,"Cannot use fix nvt/npt/nph "
               "with xz scaling when z is non-periodic dimension");
  if (scalexy == 1 && domain->yperiodic == 0)
    error->all(FLERR,"Cannot use fix nvt/npt/nph "
               "with xy scaling when y is non-periodic dimension");

  if (p_flag[3] && scaleyz == 1)
    error->all(FLERR,"Cannot use fix nvt/npt/nph with "
               "both yz dynamics and yz scaling");
  if (p_flag[4] && scalexz == 1)
    error->all(FLERR,"Cannot use fix nvt/npt/nph with "
               "both xz dynamics and xz scaling");
  if (p_flag[5] && scalexy == 1)
    error->all(FLERR,"Cannot use fix nvt/npt/nph with "
               "both xy dynamics and xy scaling");

  if (!domain->triclinic && (p_flag[3] || p_flag[4] || p_flag[5]))
    error->all(FLERR,"Can not specify Pxy/Pxz/Pyz in "
               "fix nvt/npt/nph with non-triclinic box");

  if (pcouple == XYZ && dimension == 3 &&
      (p_start[0] != p_start[1] || p_start[0] != p_start[2] ||
       p_stop[0] != p_stop[1] || p_stop[0] != p_stop[2] ||
       p_period[0] != p_period[1] || p_period[0] != p_period[2]))
    error->all(FLERR,"Invalid fix nvt/npt/nph pressure settings");
  if (pcouple == XYZ && dimension == 2 &&
      (p_start[0] != p_start[1] || p_stop[0] != p_stop[1] ||
       p_period[0] != p_period[1]))
    error->all(FLERR,"Invalid fix nvt/npt/nph pressure settings");
  if (pcouple == XY &&
      (p_start[0] != p_start[1] || p_stop[0] != p_stop[1] ||
       p_period[0] != p_period[1]))
    error->all(FLERR,"Invalid fix nvt/npt/nph pressure settings");
  if (pcouple == YZ &&
      (p_start[1] != p_start[2] || p_stop[1] != p_stop[2] ||
       p_period[1] != p_period[2]))
    error->all(FLERR,"Invalid fix nvt/npt/nph pressure settings");
  if (pcouple == XZ &&
      (p_start[0] != p_start[2] || p_stop[0] != p_stop[2] ||
       p_period[0] != p_period[2]))
    error->all(FLERR,"Invalid fix nvt/npt/nph pressure settings");

  if (dipole_flag) {
    if (!atom->sphere_flag)
      error->all(FLERR,"Using update dipole flag requires atom style sphere");
    if (!atom->mu_flag)
      error->all(FLERR,"Using update dipole flag requires atom attribute mu");
  }

  if ((tstat_flag && t_period <= 0.0) ||
      (p_flag[0] && p_period[0] <= 0.0) ||
      (p_flag[1] && p_period[1] <= 0.0) ||
      (p_flag[2] && p_period[2] <= 0.0) ||
      (p_flag[3] && p_period[3] <= 0.0) ||
      (p_flag[4] && p_period[4] <= 0.0) ||
      (p_flag[5] && p_period[5] <= 0.0))
    error->all(FLERR,"Fix nvt/npt/nph damping parameters must be > 0.0");

  // check that ptemp is not defined with a thermostat
  if (tstat_flag && p_temp_flag)
    error->all(FLERR,"Thermostat in fix nvt/npt/nph is incompatible with ptemp command");

  // set pstat_flag and box change and restart_pbc variables

  pre_exchange_flag = 0;
  pstat_flag = 0;
  pstyle = ISO;

  for (int i = 0; i < 6; i++)
    if (p_flag[i]) pstat_flag = 1;

  if (pstat_flag) {
    if (p_flag[0]) box_change |= BOX_CHANGE_X;
    if (p_flag[1]) box_change |= BOX_CHANGE_Y;
    if (p_flag[2]) box_change |= BOX_CHANGE_Z;
    if (p_flag[3]) box_change |= BOX_CHANGE_YZ;
    if (p_flag[4]) box_change |= BOX_CHANGE_XZ;
    if (p_flag[5]) box_change |= BOX_CHANGE_XY;
    no_change_box = 1;
    if (allremap == 0) restart_pbc = 1;

    // pstyle = TRICLINIC if any off-diagonal term is controlled -> 6 dof
    // else pstyle = ISO if XYZ coupling or XY coupling in 2d -> 1 dof
    // else pstyle = ANISO -> 3 dof

    if (p_flag[3] || p_flag[4] || p_flag[5]) pstyle = TRICLINIC;
    else if (pcouple == XYZ || (dimension == 2 && pcouple == XY)) pstyle = ISO;
    else pstyle = ANISO;

    // pre_exchange only required if flips can occur due to shape changes

    if (flipflag && (p_flag[3] || p_flag[4] || p_flag[5]))
      pre_exchange_flag = pre_exchange_migrate = 1;
    if (flipflag && (domain->yz != 0.0 || domain->xz != 0.0 ||
                     domain->xy != 0.0))
      pre_exchange_flag = pre_exchange_migrate = 1;
  }

  // convert input periods to frequencies

  t_freq = 0.0;
  p_freq[0] = p_freq[1] = p_freq[2] = p_freq[3] = p_freq[4] = p_freq[5] = 0.0;

  if (tstat_flag) t_freq = 1.0 / t_period;
  if (p_flag[0]) p_freq[0] = 1.0 / p_period[0];
  if (p_flag[1]) p_freq[1] = 1.0 / p_period[1];
  if (p_flag[2]) p_freq[2] = 1.0 / p_period[2];
  if (p_flag[3]) p_freq[3] = 1.0 / p_period[3];
  if (p_flag[4]) p_freq[4] = 1.0 / p_period[4];
  if (p_flag[5]) p_freq[5] = 1.0 / p_period[5];

  // Nose/Hoover temp and pressure init

  size_vector = 0;

  if (tstat_flag) {
    int ich;
    eta = new double[mtchain];

    // add one extra dummy thermostat, set to zero

    eta_dot = new double[mtchain+1];
    eta_dot[mtchain] = 0.0;
    eta_dotdot = new double[mtchain];
    for (ich = 0; ich < mtchain; ich++) {
      eta[ich] = eta_dot[ich] = eta_dotdot[ich] = 0.0;
    }
    eta_mass = new double[mtchain];
    size_vector += 2*2*mtchain;
  }

  if (pstat_flag) {
    omega[0] = omega[1] = omega[2] = 0.0;
    omega_dot[0] = omega_dot[1] = omega_dot[2] = 0.0;
    omega_mass[0] = omega_mass[1] = omega_mass[2] = 0.0;
    omega[3] = omega[4] = omega[5] = 0.0;
    omega_dot[3] = omega_dot[4] = omega_dot[5] = 0.0;
    omega_mass[3] = omega_mass[4] = omega_mass[5] = 0.0;
    if (pstyle == ISO) size_vector += 2*2*1;
    else if (pstyle == ANISO) size_vector += 2*2*3;
    else if (pstyle == TRICLINIC) size_vector += 2*2*6;

    if (mpchain) {
      int ich;
      etap = new double[mpchain];

      // add one extra dummy thermostat, set to zero

      etap_dot = new double[mpchain+1];
      etap_dot[mpchain] = 0.0;
      etap_dotdot = new double[mpchain];
      for (ich = 0; ich < mpchain; ich++) {
        etap[ich] = etap_dot[ich] =
          etap_dotdot[ich] = 0.0;
      }
      etap_mass = new double[mpchain];
      size_vector += 2*2*mpchain;
    }

    if (deviatoric_flag) size_vector += 1;
  }

  nrigid = 0;
  rfix = nullptr;

  if (pre_exchange_flag) irregular = new Irregular(lmp);
  else irregular = nullptr;

  // initialize vol0,t0 to zero to signal uninitialized
  // values then assigned in init(), if necessary

  vol0 = t0 = 0.0;
}

/* ---------------------------------------------------------------------- */

FixNH::~FixNH()
{
  if (copymode) return;

  delete [] id_dilate;
  delete [] rfix;

  delete irregular;

  // delete temperature and pressure if fix created them

  if (tcomputeflag) modify->delete_compute(id_temp);
  delete [] id_temp;

  if (tstat_flag) {
    delete [] eta;
    delete [] eta_dot;
    delete [] eta_dotdot;
    delete [] eta_mass;
  }

  if (pstat_flag) {
    if (pcomputeflag) modify->delete_compute(id_press);
    delete [] id_press;
    if (mpchain) {
      delete [] etap;
      delete [] etap_dot;
      delete [] etap_dotdot;
      delete [] etap_mass;
    }
  }
}

/* ---------------------------------------------------------------------- */

int FixNH::setmask()
{
  int mask = 0;
  mask |= INITIAL_INTEGRATE;
  mask |= FINAL_INTEGRATE;
  mask |= INITIAL_INTEGRATE_RESPA;
  mask |= FINAL_INTEGRATE_RESPA;
  mask |= PRE_FORCE_RESPA;
  if (pre_exchange_flag) mask |= PRE_EXCHANGE;
  return mask;
}

/* ---------------------------------------------------------------------- */

void FixNH::init()
{
  // recheck that dilate group has not been deleted

  if (allremap == 0) {
    int idilate = group->find(id_dilate);
    if (idilate == -1)
      error->all(FLERR,"Fix nvt/npt/nph dilate group ID does not exist");
    dilate_group_bit = group->bitmask[idilate];
  }

  // ensure no conflict with fix deform

  if (pstat_flag)
    for (int i = 0; i < modify->nfix; i++)
      if (strcmp(modify->fix[i]->style,"deform") == 0) {
        int *dimflag = (dynamic_cast<FixDeform *>(modify->fix[i]))->dimflag;
        if ((p_flag[0] && dimflag[0]) || (p_flag[1] && dimflag[1]) ||
            (p_flag[2] && dimflag[2]) || (p_flag[3] && dimflag[3]) ||
            (p_flag[4] && dimflag[4]) || (p_flag[5] && dimflag[5]))
          error->all(FLERR,"Cannot use fix npt and fix deform on "
                     "same component of stress tensor");
      }

  // set temperature and pressure ptrs

  temperature = modify->get_compute_by_id(id_temp);
  if (!temperature)
    error->all(FLERR,"Temperature ID {} for fix nvt/npt does not exist", id_temp);

  if (temperature->tempbias) which = BIAS;
  else which = NOBIAS;

  if (pstat_flag) {
    pressure = modify->get_compute_by_id(id_press);
    if (!pressure)
      error->all(FLERR,"Pressure ID {} for fix npt/nph does not exist", id_press);
  }

  // set timesteps and frequencies

  dtv = update->dt;
  dtf = 0.5 * update->dt * force->ftm2v;
  dthalf = 0.5 * update->dt;
  dt4 = 0.25 * update->dt;
  dt8 = 0.125 * update->dt;
  dto = dthalf;

  p_freq_max = 0.0;
  if (pstat_flag) {
    p_freq_max = MAX(p_freq[0],p_freq[1]);
    p_freq_max = MAX(p_freq_max,p_freq[2]);
    if (pstyle == TRICLINIC) {
      p_freq_max = MAX(p_freq_max,p_freq[3]);
      p_freq_max = MAX(p_freq_max,p_freq[4]);
      p_freq_max = MAX(p_freq_max,p_freq[5]);
    }
    pdrag_factor = 1.0 - (update->dt * p_freq_max * drag / nc_pchain);
  }

  if (tstat_flag)
    tdrag_factor = 1.0 - (update->dt * t_freq * drag / nc_tchain);

  // tally the number of dimensions that are barostatted
  // set initial volume and reference cell, if not already done

  if (pstat_flag) {
    pdim = p_flag[0] + p_flag[1] + p_flag[2];
    if (vol0 == 0.0) {
      if (dimension == 3) vol0 = domain->xprd * domain->yprd * domain->zprd;
      else vol0 = domain->xprd * domain->yprd;
      h0_inv[0] = domain->h_inv[0];
      h0_inv[1] = domain->h_inv[1];
      h0_inv[2] = domain->h_inv[2];
      h0_inv[3] = domain->h_inv[3];
      h0_inv[4] = domain->h_inv[4];
      h0_inv[5] = domain->h_inv[5];
    }
  }

  boltz = force->boltz;
  nktv2p = force->nktv2p;

  if (force->kspace) kspace_flag = 1;
  else kspace_flag = 0;

  if (utils::strmatch(update->integrate_style,"^respa")) {
    nlevels_respa = (dynamic_cast<Respa *>(update->integrate))->nlevels;
    step_respa = (dynamic_cast<Respa *>(update->integrate))->step;
    dto = 0.5*step_respa[0];
  }

  // detect if any rigid fixes exist so rigid bodies move when box is remapped
  // rfix[] = indices to each fix rigid

  delete [] rfix;
  nrigid = 0;
  rfix = nullptr;

  for (int i = 0; i < modify->nfix; i++)
    if (modify->fix[i]->rigid_flag) nrigid++;
  if (nrigid) {
    rfix = new int[nrigid];
    nrigid = 0;
    for (int i = 0; i < modify->nfix; i++)
      if (modify->fix[i]->rigid_flag) rfix[nrigid++] = i;
  }
}

/* ----------------------------------------------------------------------
   compute T,P before integrator starts
------------------------------------------------------------------------- */

void FixNH::setup(int /*vflag*/)
{
  // tdof needed by compute_temp_target()

  t_current = temperature->compute_scalar();
  tdof = temperature->dof;

  // t_target is needed by NVT and NPT in compute_scalar()
  // If no thermostat or using fix nphug,
  // t_target must be defined by other means.

  if (tstat_flag && strstr(style,"nphug") == nullptr) {
    compute_temp_target();
  } else if (pstat_flag) {

    // t0 = reference temperature for masses
    // set equal to either ptemp or the current temperature
    // cannot be done in init() b/c temperature cannot be called there
    // is b/c Modify::init() inits computes after fixes due to dof dependence
    // error if T less than 1e-6
    // if it was read in from a restart file, leave it be

    if (t0 == 0.0) {
      if (p_temp_flag) {
        t0 = p_temp;
      } else {
        t0 = temperature->compute_scalar();
        if (t0 < EPSILON)
          error->all(FLERR,"Current temperature too close to zero, "
                     "consider using ptemp setting");
      }
    }
    t_target = t0;
  }

  if (pstat_flag) compute_press_target();

  if (pstat_flag) {
    if (pstyle == ISO) pressure->compute_scalar();
    else pressure->compute_vector();
    couple();
    pressure->addstep(update->ntimestep+1);
  }

  // masses and initial forces on thermostat variables

  if (tstat_flag) {
    eta_mass[0] = tdof * boltz * t_target / (t_freq*t_freq);
    for (int ich = 1; ich < mtchain; ich++)
      eta_mass[ich] = boltz * t_target / (t_freq*t_freq);
    for (int ich = 1; ich < mtchain; ich++) {
      eta_dotdot[ich] = (eta_mass[ich-1]*eta_dot[ich-1]*eta_dot[ich-1] -
                         boltz * t_target) / eta_mass[ich];
    }
  }

  // masses and initial forces on barostat variables

  if (pstat_flag) {
    double kt = boltz * t_target;
    double nkt = (atom->natoms + 1) * kt;

    for (int i = 0; i < 3; i++)
      if (p_flag[i])
        omega_mass[i] = nkt/(p_freq[i]*p_freq[i]);

    if (pstyle == TRICLINIC) {
      for (int i = 3; i < 6; i++)
        if (p_flag[i]) omega_mass[i] = nkt/(p_freq[i]*p_freq[i]);
    }

  // masses and initial forces on barostat thermostat variables

    if (mpchain) {
      etap_mass[0] = boltz * t_target / (p_freq_max*p_freq_max);
      for (int ich = 1; ich < mpchain; ich++)
        etap_mass[ich] = boltz * t_target / (p_freq_max*p_freq_max);
      for (int ich = 1; ich < mpchain; ich++)
        etap_dotdot[ich] =
          (etap_mass[ich-1]*etap_dot[ich-1]*etap_dot[ich-1] -
           boltz * t_target) / etap_mass[ich];
    }
  }
}

/* ----------------------------------------------------------------------
   1st half of Verlet update
------------------------------------------------------------------------- */

void FixNH::initial_integrate(int /*vflag*/)
{
  // update eta_press_dot

  if (pstat_flag && mpchain) nhc_press_integrate();

  // update eta_dot

  if (tstat_flag) {
    compute_temp_target();
    nhc_temp_integrate();
  }

  // need to recompute pressure to account for change in KE
  // t_current is up-to-date, but compute_temperature is not
  // compute appropriately coupled elements of mvv_current

  if (pstat_flag) {
    if (pstyle == ISO) {
      temperature->compute_scalar();
      pressure->compute_scalar();
    } else {
      temperature->compute_vector();
      pressure->compute_vector();
    }
    couple();
    pressure->addstep(update->ntimestep+1);
  }

  if (pstat_flag) {
    compute_press_target();
    nh_omega_dot();
    nh_v_press();
  }

  nve_v();

  // remap simulation box by 1/2 step

  if (pstat_flag) remap();

  nve_x();

  // remap simulation box by 1/2 step
  // redo KSpace coeffs since volume has changed

  if (pstat_flag) {
    remap();
    if (kspace_flag) force->kspace->setup();
  }
}

/* ----------------------------------------------------------------------
   2nd half of Verlet update
------------------------------------------------------------------------- */

void FixNH::final_integrate()
{
  nve_v();

  // re-compute temp before nh_v_press()
  // only needed for temperature computes with BIAS on reneighboring steps:
  //   b/c some biases store per-atom values (e.g. temp/profile)
  //   per-atom values are invalid if reneigh/comm occurred
  //     since temp->compute() in initial_integrate()

  if (which == BIAS && neighbor->ago == 0)
    t_current = temperature->compute_scalar();

  if (pstat_flag) nh_v_press();

  // compute new T,P after velocities rescaled by nh_v_press()
  // compute appropriately coupled elements of mvv_current

  t_current = temperature->compute_scalar();
  tdof = temperature->dof;

  // need to recompute pressure to account for change in KE
  // t_current is up-to-date, but compute_temperature is not
  // compute appropriately coupled elements of mvv_current

  if (pstat_flag) {
    if (pstyle == ISO) pressure->compute_scalar();
    else {
      temperature->compute_vector();
      pressure->compute_vector();
    }
    couple();
    pressure->addstep(update->ntimestep+1);
  }

  if (pstat_flag) nh_omega_dot();

  // update eta_dot
  // update eta_press_dot

  if (tstat_flag) nhc_temp_integrate();
  if (pstat_flag && mpchain) nhc_press_integrate();
}

/* ---------------------------------------------------------------------- */

void FixNH::initial_integrate_respa(int /*vflag*/, int ilevel, int /*iloop*/)
{
  // set timesteps by level

  dtv = step_respa[ilevel];
  dtf = 0.5 * step_respa[ilevel] * force->ftm2v;
  dthalf = 0.5 * step_respa[ilevel];

  // outermost level - update eta_dot and omega_dot, apply to v
  // all other levels - NVE update of v
  // x,v updates only performed for atoms in group

  if (ilevel == nlevels_respa-1) {

    // update eta_press_dot

    if (pstat_flag && mpchain) nhc_press_integrate();

    // update eta_dot

    if (tstat_flag) {
      compute_temp_target();
      nhc_temp_integrate();
    }

    // recompute pressure to account for change in KE
    // t_current is up-to-date, but compute_temperature is not
    // compute appropriately coupled elements of mvv_current

    if (pstat_flag) {
      if (pstyle == ISO) {
        temperature->compute_scalar();
        pressure->compute_scalar();
      } else {
        temperature->compute_vector();
        pressure->compute_vector();
      }
      couple();
      pressure->addstep(update->ntimestep+1);
    }

    if (pstat_flag) {
      compute_press_target();
      nh_omega_dot();
      nh_v_press();
    }

    nve_v();

  } else nve_v();

  // innermost level - also update x only for atoms in group
  // if barostat, perform 1/2 step remap before and after

  if (ilevel == 0) {
    if (pstat_flag) remap();
    nve_x();
    if (pstat_flag) remap();
  }
}

/* ---------------------------------------------------------------------- */

void FixNH::pre_force_respa(int /*vflag*/, int ilevel, int /*iloop*/)
{
  // if barostat, redo KSpace coeffs at outermost level,
  // since volume has changed

  if (ilevel == nlevels_respa-1 && kspace_flag && pstat_flag)
    force->kspace->setup();
}

/* ---------------------------------------------------------------------- */

void FixNH::final_integrate_respa(int ilevel, int /*iloop*/)
{
  // set timesteps by level

  dtf = 0.5 * step_respa[ilevel] * force->ftm2v;
  dthalf = 0.5 * step_respa[ilevel];

  // outermost level - update eta_dot and omega_dot, apply via final_integrate
  // all other levels - NVE update of v

  if (ilevel == nlevels_respa-1) final_integrate();
  else nve_v();
}

/* ---------------------------------------------------------------------- */

void FixNH::couple()
{
  double *tensor = pressure->vector;

  if (pstyle == ISO)
    p_current[0] = p_current[1] = p_current[2] = pressure->scalar;
  else if (pcouple == XYZ) {
    double ave = 1.0/3.0 * (tensor[0] + tensor[1] + tensor[2]);
    p_current[0] = p_current[1] = p_current[2] = ave;
  } else if (pcouple == XY) {
    double ave = 0.5 * (tensor[0] + tensor[1]);
    p_current[0] = p_current[1] = ave;
    p_current[2] = tensor[2];
  } else if (pcouple == YZ) {
    double ave = 0.5 * (tensor[1] + tensor[2]);
    p_current[1] = p_current[2] = ave;
    p_current[0] = tensor[0];
  } else if (pcouple == XZ) {
    double ave = 0.5 * (tensor[0] + tensor[2]);
    p_current[0] = p_current[2] = ave;
    p_current[1] = tensor[1];
  } else {
    p_current[0] = tensor[0];
    p_current[1] = tensor[1];
    p_current[2] = tensor[2];
  }

  if (!std::isfinite(p_current[0]) || !std::isfinite(p_current[1]) || !std::isfinite(p_current[2]))
    error->all(FLERR,"Non-numeric pressure - simulation unstable");

  // switch order from xy-xz-yz to Voigt ordering

  if (pstyle == TRICLINIC) {
    p_current[3] = tensor[5];
    p_current[4] = tensor[4];
    p_current[5] = tensor[3];

    if (!std::isfinite(p_current[3]) || !std::isfinite(p_current[4]) || !std::isfinite(p_current[5]))
      error->all(FLERR,"Non-numeric pressure - simulation unstable");
  }
}

/* ----------------------------------------------------------------------
   change box size
   remap all atoms or dilate group atoms depending on allremap flag
   if rigid bodies exist, scale rigid body centers-of-mass
------------------------------------------------------------------------- */

void FixNH::remap()
{
  int i;
  double oldlo,oldhi;
  double expfac;

  double **x = atom->x;
  int *mask = atom->mask;
  int nlocal = atom->nlocal;
  double *h = domain->h;

  // omega is not used, except for book-keeping

  for (i = 0; i < 6; i++) omega[i] += dto*omega_dot[i];

  // convert pertinent atoms and rigid bodies to lamda coords

  if (allremap) domain->x2lamda(nlocal);
  else {
    for (i = 0; i < nlocal; i++)
      if (mask[i] & dilate_group_bit)
        domain->x2lamda(x[i],x[i]);
  }

  if (nrigid)
    for (i = 0; i < nrigid; i++)
      modify->fix[rfix[i]]->deform(0);

  // reset global and local box to new size/shape

  // this operation corresponds to applying the
  // translate and scale operations
  // corresponding to the solution of the following ODE:
  //
  // h_dot = omega_dot * h
  //
  // where h_dot, omega_dot and h are all upper-triangular
  // 3x3 tensors. In Voigt ordering, the elements of the
  // RHS product tensor are:
  // h_dot = [0*0, 1*1, 2*2, 1*3+3*2, 0*4+5*3+4*2, 0*5+5*1]
  //
  // Ordering of operations preserves time symmetry.

  double dto2 = dto/2.0;
  double dto4 = dto/4.0;
  double dto8 = dto/8.0;

  // off-diagonal components, first half

  if (pstyle == TRICLINIC) {

    if (p_flag[4]) {
      expfac = exp(dto8*omega_dot[0]);
      h[4] *= expfac;
      h[4] += dto4*(omega_dot[5]*h[3]+omega_dot[4]*h[2]);
      h[4] *= expfac;
    }

    if (p_flag[3]) {
      expfac = exp(dto4*omega_dot[1]);
      h[3] *= expfac;
      h[3] += dto2*(omega_dot[3]*h[2]);
      h[3] *= expfac;
    }

    if (p_flag[5]) {
      expfac = exp(dto4*omega_dot[0]);
      h[5] *= expfac;
      h[5] += dto2*(omega_dot[5]*h[1]);
      h[5] *= expfac;
    }

    if (p_flag[4]) {
      expfac = exp(dto8*omega_dot[0]);
      h[4] *= expfac;
      h[4] += dto4*(omega_dot[5]*h[3]+omega_dot[4]*h[2]);
      h[4] *= expfac;
    }
  }

  // scale diagonal components
  // scale tilt factors with cell, if set

  if (p_flag[0]) {
    oldlo = domain->boxlo[0];
    oldhi = domain->boxhi[0];
    expfac = exp(dto*omega_dot[0]);
    domain->boxlo[0] = (oldlo-fixedpoint[0])*expfac + fixedpoint[0];
    domain->boxhi[0] = (oldhi-fixedpoint[0])*expfac + fixedpoint[0];
  }

  if (p_flag[1]) {
    oldlo = domain->boxlo[1];
    oldhi = domain->boxhi[1];
    expfac = exp(dto*omega_dot[1]);
    domain->boxlo[1] = (oldlo-fixedpoint[1])*expfac + fixedpoint[1];
    domain->boxhi[1] = (oldhi-fixedpoint[1])*expfac + fixedpoint[1];
    if (scalexy) h[5] *= expfac;
  }

  if (p_flag[2]) {
    oldlo = domain->boxlo[2];
    oldhi = domain->boxhi[2];
    expfac = exp(dto*omega_dot[2]);
    domain->boxlo[2] = (oldlo-fixedpoint[2])*expfac + fixedpoint[2];
    domain->boxhi[2] = (oldhi-fixedpoint[2])*expfac + fixedpoint[2];
    if (scalexz) h[4] *= expfac;
    if (scaleyz) h[3] *= expfac;
  }

  // off-diagonal components, second half

  if (pstyle == TRICLINIC) {

    if (p_flag[4]) {
      expfac = exp(dto8*omega_dot[0]);
      h[4] *= expfac;
      h[4] += dto4*(omega_dot[5]*h[3]+omega_dot[4]*h[2]);
      h[4] *= expfac;
    }

    if (p_flag[3]) {
      expfac = exp(dto4*omega_dot[1]);
      h[3] *= expfac;
      h[3] += dto2*(omega_dot[3]*h[2]);
      h[3] *= expfac;
    }

    if (p_flag[5]) {
      expfac = exp(dto4*omega_dot[0]);
      h[5] *= expfac;
      h[5] += dto2*(omega_dot[5]*h[1]);
      h[5] *= expfac;
    }

    if (p_flag[4]) {
      expfac = exp(dto8*omega_dot[0]);
      h[4] *= expfac;
      h[4] += dto4*(omega_dot[5]*h[3]+omega_dot[4]*h[2]);
      h[4] *= expfac;
    }

  }

  domain->yz = h[3];
  domain->xz = h[4];
  domain->xy = h[5];

  // tilt factor to cell length ratio can not exceed TILTMAX in one step

  if (domain->yz < -TILTMAX*domain->yprd ||
      domain->yz > TILTMAX*domain->yprd ||
      domain->xz < -TILTMAX*domain->xprd ||
      domain->xz > TILTMAX*domain->xprd ||
      domain->xy < -TILTMAX*domain->xprd ||
      domain->xy > TILTMAX*domain->xprd)
    error->all(FLERR,"Fix npt/nph has tilted box too far in one step - "
               "periodic cell is too far from equilibrium state");

  domain->set_global_box();
  domain->set_local_box();

  // convert pertinent atoms and rigid bodies back to box coords

  if (allremap) domain->lamda2x(nlocal);
  else {
    for (i = 0; i < nlocal; i++)
      if (mask[i] & dilate_group_bit)
        domain->lamda2x(x[i],x[i]);
  }

  if (nrigid)
    for (i = 0; i < nrigid; i++)
      modify->fix[rfix[i]]->deform(1);
}

/* ----------------------------------------------------------------------
   pack entire state of Fix into one write
------------------------------------------------------------------------- */

void FixNH::write_restart(FILE *fp)
{
  int nsize = size_restart_global();

  double *list;
  memory->create(list,nsize,"nh:list");

  pack_restart_data(list);

  if (comm->me == 0) {
    int size = nsize * sizeof(double);
    fwrite(&size,sizeof(int),1,fp);
    fwrite(list,sizeof(double),nsize,fp);
  }

  memory->destroy(list);
}

/* ----------------------------------------------------------------------
    calculate the number of data to be packed
------------------------------------------------------------------------- */

int FixNH::size_restart_global()
{
  int nsize = 2;
  if (tstat_flag) nsize += 1 + 2*mtchain;
  if (pstat_flag) {
    nsize += 16 + 2*mpchain;
    if (deviatoric_flag) nsize += 6;
  }

  return nsize;
}

/* ----------------------------------------------------------------------
   pack restart data
------------------------------------------------------------------------- */

int FixNH::pack_restart_data(double *list)
{
  int n = 0;

  list[n++] = tstat_flag;
  if (tstat_flag) {
    list[n++] = mtchain;
    for (int ich = 0; ich < mtchain; ich++)
      list[n++] = eta[ich];
    for (int ich = 0; ich < mtchain; ich++)
      list[n++] = eta_dot[ich];
  }

  list[n++] = pstat_flag;
  if (pstat_flag) {
    list[n++] = omega[0];
    list[n++] = omega[1];
    list[n++] = omega[2];
    list[n++] = omega[3];
    list[n++] = omega[4];
    list[n++] = omega[5];
    list[n++] = omega_dot[0];
    list[n++] = omega_dot[1];
    list[n++] = omega_dot[2];
    list[n++] = omega_dot[3];
    list[n++] = omega_dot[4];
    list[n++] = omega_dot[5];
    list[n++] = vol0;
    list[n++] = t0;
    list[n++] = mpchain;
    if (mpchain) {
      for (int ich = 0; ich < mpchain; ich++)
        list[n++] = etap[ich];
      for (int ich = 0; ich < mpchain; ich++)
        list[n++] = etap_dot[ich];
    }

    list[n++] = deviatoric_flag;
    if (deviatoric_flag) {
      list[n++] = h0_inv[0];
      list[n++] = h0_inv[1];
      list[n++] = h0_inv[2];
      list[n++] = h0_inv[3];
      list[n++] = h0_inv[4];
      list[n++] = h0_inv[5];
    }
  }

  return n;
}

/* ----------------------------------------------------------------------
   use state info from restart file to restart the Fix
------------------------------------------------------------------------- */

void FixNH::restart(char *buf)
{
  int n = 0;
  auto list = (double *) buf;
  int flag = static_cast<int> (list[n++]);
  if (flag) {
    int m = static_cast<int> (list[n++]);
    if (tstat_flag && m == mtchain) {
      for (int ich = 0; ich < mtchain; ich++)
        eta[ich] = list[n++];
      for (int ich = 0; ich < mtchain; ich++)
        eta_dot[ich] = list[n++];
    } else n += 2*m;
  }
  flag = static_cast<int> (list[n++]);
  if (flag) {
    omega[0] = list[n++];
    omega[1] = list[n++];
    omega[2] = list[n++];
    omega[3] = list[n++];
    omega[4] = list[n++];
    omega[5] = list[n++];
    omega_dot[0] = list[n++];
    omega_dot[1] = list[n++];
    omega_dot[2] = list[n++];
    omega_dot[3] = list[n++];
    omega_dot[4] = list[n++];
    omega_dot[5] = list[n++];
    vol0 = list[n++];
    t0 = list[n++];
    int m = static_cast<int> (list[n++]);
    if (pstat_flag && m == mpchain) {
      for (int ich = 0; ich < mpchain; ich++)
        etap[ich] = list[n++];
      for (int ich = 0; ich < mpchain; ich++)
        etap_dot[ich] = list[n++];
    } else n+=2*m;
    flag = static_cast<int> (list[n++]);
    if (flag) {
      h0_inv[0] = list[n++];
      h0_inv[1] = list[n++];
      h0_inv[2] = list[n++];
      h0_inv[3] = list[n++];
      h0_inv[4] = list[n++];
      h0_inv[5] = list[n++];
    }
  }
}

/* ---------------------------------------------------------------------- */

int FixNH::modify_param(int narg, char **arg)
{
  if (strcmp(arg[0],"temp") == 0) {
    if (narg < 2) error->all(FLERR,"Illegal fix_modify command");
    if (tcomputeflag) {
      modify->delete_compute(id_temp);
      tcomputeflag = 0;
    }
    delete [] id_temp;
    id_temp = utils::strdup(arg[1]);

    temperature = modify->get_compute_by_id(arg[1]);
    if (!temperature)
      error->all(FLERR,"Could not find fix_modify temperature ID {}", arg[1]);

    if (temperature->tempflag == 0)
      error->all(FLERR,
                 "Fix_modify temperature ID does not compute temperature");
    if (temperature->igroup != 0 && comm->me == 0)
      error->warning(FLERR,"Temperature for fix modify is not for group all");

    // reset id_temp of pressure to new temperature ID

    if (pstat_flag) {
      auto icompute = modify->get_compute_by_id(id_press);
      if (!icompute)
        error->all(FLERR,"Pressure ID {} for fix modify does not exist", id_press);
      icompute->reset_extra_compute_fix(id_temp);
    }

    return 2;

  } else if (strcmp(arg[0],"press") == 0) {
    if (narg < 2) error->all(FLERR,"Illegal fix_modify command");
    if (!pstat_flag) error->all(FLERR,"Illegal fix_modify command");
    if (pcomputeflag) {
      modify->delete_compute(id_press);
      pcomputeflag = 0;
    }
    delete [] id_press;
    id_press = utils::strdup(arg[1]);

    pressure = modify->get_compute_by_id(arg[1]);
    if (!pressure) error->all(FLERR,"Could not find fix_modify pressure ID {}", arg[1]);

    if (pressure->pressflag == 0)
      error->all(FLERR,"Fix_modify pressure ID does not compute pressure");
    return 2;
  }

  return 0;
}

/* ---------------------------------------------------------------------- */

double FixNH::compute_scalar()
{
  int i;
  double volume;
  double energy;
  double kt = boltz * t_target;
  double lkt_press = 0.0;
  int ich;
  if (dimension == 3) volume = domain->xprd * domain->yprd * domain->zprd;
  else volume = domain->xprd * domain->yprd;

  energy = 0.0;

  // thermostat chain energy is equivalent to Eq. (2) in
  // Martyna, Tuckerman, Tobias, Klein, Mol Phys, 87, 1117
  // Sum(0.5*p_eta_k^2/Q_k,k=1,M) + L*k*T*eta_1 + Sum(k*T*eta_k,k=2,M),
  // where L = tdof
  //       M = mtchain
  //       p_eta_k = Q_k*eta_dot[k-1]
  //       Q_1 = L*k*T/t_freq^2
  //       Q_k = k*T/t_freq^2, k > 1

  if (tstat_flag) {
    energy += ke_target * eta[0] + 0.5*eta_mass[0]*eta_dot[0]*eta_dot[0];
    for (ich = 1; ich < mtchain; ich++)
      energy += kt * eta[ich] + 0.5*eta_mass[ich]*eta_dot[ich]*eta_dot[ich];
  }

  // barostat energy is equivalent to Eq. (8) in
  // Martyna, Tuckerman, Tobias, Klein, Mol Phys, 87, 1117
  // Sum(0.5*p_omega^2/W + P*V),
  // where N = natoms
  //       p_omega = W*omega_dot
  //       W = N*k*T/p_freq^2
  //       sum is over barostatted dimensions

  if (pstat_flag) {
    for (i = 0; i < 3; i++) {
      if (p_flag[i]) {
        energy += 0.5*omega_dot[i]*omega_dot[i]*omega_mass[i] +
          p_hydro*(volume-vol0) / (pdim*nktv2p);
        lkt_press += kt;
      }
    }

    if (pstyle == TRICLINIC) {
      for (i = 3; i < 6; i++) {
        if (p_flag[i]) {
          energy += 0.5*omega_dot[i]*omega_dot[i]*omega_mass[i];
          lkt_press += kt;
        }
      }
    }

    // extra contributions from thermostat chain for barostat

    if (mpchain) {
      energy += lkt_press * etap[0] + 0.5*etap_mass[0]*etap_dot[0]*etap_dot[0];
      for (ich = 1; ich < mpchain; ich++)
        energy += kt * etap[ich] +
          0.5*etap_mass[ich]*etap_dot[ich]*etap_dot[ich];
    }

    // extra contribution from strain energy

    if (deviatoric_flag) energy += compute_strain_energy();
  }

  return energy;
}

/* ----------------------------------------------------------------------
   return a single element of the following vectors, in this order:
      eta[tchain], eta_dot[tchain], omega[ndof], omega_dot[ndof]
      etap[pchain], etap_dot[pchain], PE_eta[tchain], KE_eta_dot[tchain]
      PE_omega[ndof], KE_omega_dot[ndof], PE_etap[pchain], KE_etap_dot[pchain]
      PE_strain[1]
  if no thermostat exists, related quantities are omitted from the list
  if no barostat exists, related quantities are omitted from the list
  ndof = 1,3,6 degrees of freedom for pstyle = ISO,ANISO,TRI
------------------------------------------------------------------------- */

double FixNH::compute_vector(int n)
{
  int ilen;

  if (tstat_flag) {
    ilen = mtchain;
    if (n < ilen) return eta[n];
    n -= ilen;
    ilen = mtchain;
    if (n < ilen) return eta_dot[n];
    n -= ilen;
  }

  if (pstat_flag) {
    if (pstyle == ISO) {
      ilen = 1;
      if (n < ilen) return omega[n];
      n -= ilen;
    } else if (pstyle == ANISO) {
      ilen = 3;
      if (n < ilen) return omega[n];
      n -= ilen;
    } else {
      ilen = 6;
      if (n < ilen) return omega[n];
      n -= ilen;
    }

    if (pstyle == ISO) {
      ilen = 1;
      if (n < ilen) return omega_dot[n];
      n -= ilen;
    } else if (pstyle == ANISO) {
      ilen = 3;
      if (n < ilen) return omega_dot[n];
      n -= ilen;
    } else {
      ilen = 6;
      if (n < ilen) return omega_dot[n];
      n -= ilen;
    }

    if (mpchain) {
      ilen = mpchain;
      if (n < ilen) return etap[n];
      n -= ilen;
      ilen = mpchain;
      if (n < ilen) return etap_dot[n];
      n -= ilen;
    }
  }

  double volume;
  double kt = boltz * t_target;
  double lkt_press = kt;
  int ich;
  if (dimension == 3) volume = domain->xprd * domain->yprd * domain->zprd;
  else volume = domain->xprd * domain->yprd;

  if (tstat_flag) {
    ilen = mtchain;
    if (n < ilen) {
      ich = n;
      if (ich == 0)
        return ke_target * eta[0];
      else
        return kt * eta[ich];
    }
    n -= ilen;
    ilen = mtchain;
    if (n < ilen) {
      ich = n;
      if (ich == 0)
        return 0.5*eta_mass[0]*eta_dot[0]*eta_dot[0];
      else
        return 0.5*eta_mass[ich]*eta_dot[ich]*eta_dot[ich];
    }
    n -= ilen;
  }

  if (pstat_flag) {
    if (pstyle == ISO) {
      ilen = 1;
      if (n < ilen)
        return p_hydro*(volume-vol0) / nktv2p;
      n -= ilen;
    } else if (pstyle == ANISO) {
      ilen = 3;
      if (n < ilen) {
        if (p_flag[n])
          return p_hydro*(volume-vol0) / (pdim*nktv2p);
        else
          return 0.0;
      }
      n -= ilen;
    } else {
      ilen = 6;
      if (n < ilen) {
        if (n > 2) return 0.0;
        else if (p_flag[n])
          return p_hydro*(volume-vol0) / (pdim*nktv2p);
        else
          return 0.0;
      }
      n -= ilen;
    }

    if (pstyle == ISO) {
      ilen = 1;
      if (n < ilen)
        return pdim*0.5*omega_dot[n]*omega_dot[n]*omega_mass[n];
      n -= ilen;
    } else if (pstyle == ANISO) {
      ilen = 3;
      if (n < ilen) {
        if (p_flag[n])
          return 0.5*omega_dot[n]*omega_dot[n]*omega_mass[n];
        else return 0.0;
      }
      n -= ilen;
    } else {
      ilen = 6;
      if (n < ilen) {
        if (p_flag[n])
          return 0.5*omega_dot[n]*omega_dot[n]*omega_mass[n];
        else return 0.0;
      }
      n -= ilen;
    }

    if (mpchain) {
      ilen = mpchain;
      if (n < ilen) {
        ich = n;
        if (ich == 0) return lkt_press * etap[0];
        else return kt * etap[ich];
      }
      n -= ilen;
      ilen = mpchain;
      if (n < ilen) {
        ich = n;
        if (ich == 0)
          return 0.5*etap_mass[0]*etap_dot[0]*etap_dot[0];
        else
          return 0.5*etap_mass[ich]*etap_dot[ich]*etap_dot[ich];
      }
      n -= ilen;
    }

    if (deviatoric_flag) {
      ilen = 1;
      if (n < ilen)
        return compute_strain_energy();
      n -= ilen;
    }
  }

  return 0.0;
}

/* ---------------------------------------------------------------------- */

void FixNH::reset_target(double t_new)
{
  t_target = t_start = t_stop = t_new;
}

/* ---------------------------------------------------------------------- */

void FixNH::reset_dt()
{
  dtv = update->dt;
  dtf = 0.5 * update->dt * force->ftm2v;
  dthalf = 0.5 * update->dt;
  dt4 = 0.25 * update->dt;
  dt8 = 0.125 * update->dt;
  dto = dthalf;

  // If using respa, then remap is performed in innermost level

  if (utils::strmatch(update->integrate_style,"^respa"))
    dto = 0.5*step_respa[0];

  if (pstat_flag)
    pdrag_factor = 1.0 - (update->dt * p_freq_max * drag / nc_pchain);

  if (tstat_flag)
    tdrag_factor = 1.0 - (update->dt * t_freq * drag / nc_tchain);
}

/* ----------------------------------------------------------------------
   extract thermostat properties
------------------------------------------------------------------------- */

void *FixNH::extract(const char *str, int &dim)
{
  dim=0;
  if (tstat_flag && strcmp(str,"t_target") == 0) {
    return &t_target;
  } else if (tstat_flag && strcmp(str,"t_start") == 0) {
    return &t_start;
  } else if (tstat_flag && strcmp(str,"t_stop") == 0) {
    return &t_stop;
  } else if (tstat_flag && strcmp(str,"mtchain") == 0) {
    return &mtchain;
  } else if (pstat_flag && strcmp(str,"mpchain") == 0) {
    return &mpchain;
  }
  dim=1;
  if (tstat_flag && strcmp(str,"eta") == 0) {
    return &eta;
  } else if (pstat_flag && strcmp(str,"etap") == 0) {
    return &etap;
  } else if (pstat_flag && strcmp(str,"p_flag") == 0) {
    return &p_flag;
  } else if (pstat_flag && strcmp(str,"p_start") == 0) {
    return &p_start;
  } else if (pstat_flag && strcmp(str,"p_stop") == 0) {
    return &p_stop;
  } else if (pstat_flag && strcmp(str,"p_target") == 0) {
    return &p_target;
  }
  return nullptr;
}

/* ----------------------------------------------------------------------
   perform half-step update of chain thermostat variables
------------------------------------------------------------------------- */

void FixNH::nhc_temp_integrate()
{
  int ich;
  double expfac;
  double kecurrent = tdof * boltz * t_current;

  // Update masses, to preserve initial freq, if flag set

  if (eta_mass_flag) {
    eta_mass[0] = tdof * boltz * t_target / (t_freq*t_freq);
    for (ich = 1; ich < mtchain; ich++)
      eta_mass[ich] = boltz * t_target / (t_freq*t_freq);
  }

  if (eta_mass[0] > 0.0)
    eta_dotdot[0] = (kecurrent - ke_target)/eta_mass[0];
  else eta_dotdot[0] = 0.0;

  double ncfac = 1.0/nc_tchain;
  for (int iloop = 0; iloop < nc_tchain; iloop++) {

    for (ich = mtchain-1; ich > 0; ich--) {
      expfac = exp(-ncfac*dt8*eta_dot[ich+1]);
      eta_dot[ich] *= expfac;
      eta_dot[ich] += eta_dotdot[ich] * ncfac*dt4;
      eta_dot[ich] *= tdrag_factor;
      eta_dot[ich] *= expfac;
    }

    expfac = exp(-ncfac*dt8*eta_dot[1]);
    eta_dot[0] *= expfac;
    eta_dot[0] += eta_dotdot[0] * ncfac*dt4;
    eta_dot[0] *= tdrag_factor;
    eta_dot[0] *= expfac;

    factor_eta = exp(-ncfac*dthalf*eta_dot[0]);
    nh_v_temp();

    // rescale temperature due to velocity scaling
    // should not be necessary to explicitly recompute the temperature

    t_current *= factor_eta*factor_eta;
    kecurrent = tdof * boltz * t_current;

    if (eta_mass[0] > 0.0)
      eta_dotdot[0] = (kecurrent - ke_target)/eta_mass[0];
    else eta_dotdot[0] = 0.0;

    for (ich = 0; ich < mtchain; ich++)
      eta[ich] += ncfac*dthalf*eta_dot[ich];

    eta_dot[0] *= expfac;
    eta_dot[0] += eta_dotdot[0] * ncfac*dt4;
    eta_dot[0] *= expfac;

    for (ich = 1; ich < mtchain; ich++) {
      expfac = exp(-ncfac*dt8*eta_dot[ich+1]);
      eta_dot[ich] *= expfac;
      eta_dotdot[ich] = (eta_mass[ich-1]*eta_dot[ich-1]*eta_dot[ich-1]
                         - boltz * t_target)/eta_mass[ich];
      eta_dot[ich] += eta_dotdot[ich] * ncfac*dt4;
      eta_dot[ich] *= expfac;
    }
  }
}

/* ----------------------------------------------------------------------
   perform half-step update of chain thermostat variables for barostat
   scale barostat velocities
------------------------------------------------------------------------- */

void FixNH::nhc_press_integrate()
{
  int ich,i,pdof;
  double expfac,factor_etap,kecurrent;
  double kt = boltz * t_target;
  double lkt_press;

  // Update masses, to preserve initial freq, if flag set

  if (omega_mass_flag) {
    double nkt = (atom->natoms + 1) * kt;
    for (i = 0; i < 3; i++)
      if (p_flag[i])
        omega_mass[i] = nkt/(p_freq[i]*p_freq[i]);

    if (pstyle == TRICLINIC) {
      for (i = 3; i < 6; i++)
        if (p_flag[i]) omega_mass[i] = nkt/(p_freq[i]*p_freq[i]);
    }
  }

  if (etap_mass_flag) {
    if (mpchain) {
      etap_mass[0] = boltz * t_target / (p_freq_max*p_freq_max);
      for (ich = 1; ich < mpchain; ich++)
        etap_mass[ich] = boltz * t_target / (p_freq_max*p_freq_max);
      for (ich = 1; ich < mpchain; ich++)
        etap_dotdot[ich] =
          (etap_mass[ich-1]*etap_dot[ich-1]*etap_dot[ich-1] -
           boltz * t_target) / etap_mass[ich];
    }
  }

  kecurrent = 0.0;
  pdof = 0;
  for (i = 0; i < 3; i++)
    if (p_flag[i]) {
      kecurrent += omega_mass[i]*omega_dot[i]*omega_dot[i];
      pdof++;
    }

  if (pstyle == TRICLINIC) {
    for (i = 3; i < 6; i++)
      if (p_flag[i]) {
        kecurrent += omega_mass[i]*omega_dot[i]*omega_dot[i];
        pdof++;
      }
  }

  if (pstyle == ISO) lkt_press = kt;
  else lkt_press = pdof * kt;
  etap_dotdot[0] = (kecurrent - lkt_press)/etap_mass[0];

  double ncfac = 1.0/nc_pchain;
  for (int iloop = 0; iloop < nc_pchain; iloop++) {

    for (ich = mpchain-1; ich > 0; ich--) {
      expfac = exp(-ncfac*dt8*etap_dot[ich+1]);
      etap_dot[ich] *= expfac;
      etap_dot[ich] += etap_dotdot[ich] * ncfac*dt4;
      etap_dot[ich] *= pdrag_factor;
      etap_dot[ich] *= expfac;
    }

    expfac = exp(-ncfac*dt8*etap_dot[1]);
    etap_dot[0] *= expfac;
    etap_dot[0] += etap_dotdot[0] * ncfac*dt4;
    etap_dot[0] *= pdrag_factor;
    etap_dot[0] *= expfac;

    for (ich = 0; ich < mpchain; ich++)
      etap[ich] += ncfac*dthalf*etap_dot[ich];

    factor_etap = exp(-ncfac*dthalf*etap_dot[0]);
    for (i = 0; i < 3; i++)
      if (p_flag[i]) omega_dot[i] *= factor_etap;

    if (pstyle == TRICLINIC) {
      for (i = 3; i < 6; i++)
        if (p_flag[i]) omega_dot[i] *= factor_etap;
    }

    kecurrent = 0.0;
    for (i = 0; i < 3; i++)
      if (p_flag[i]) kecurrent += omega_mass[i]*omega_dot[i]*omega_dot[i];

    if (pstyle == TRICLINIC) {
      for (i = 3; i < 6; i++)
        if (p_flag[i]) kecurrent += omega_mass[i]*omega_dot[i]*omega_dot[i];
    }

    etap_dotdot[0] = (kecurrent - lkt_press)/etap_mass[0];

    etap_dot[0] *= expfac;
    etap_dot[0] += etap_dotdot[0] * ncfac*dt4;
    etap_dot[0] *= expfac;

    for (ich = 1; ich < mpchain; ich++) {
      expfac = exp(-ncfac*dt8*etap_dot[ich+1]);
      etap_dot[ich] *= expfac;
      etap_dotdot[ich] =
        (etap_mass[ich-1]*etap_dot[ich-1]*etap_dot[ich-1] - boltz*t_target) /
        etap_mass[ich];
      etap_dot[ich] += etap_dotdot[ich] * ncfac*dt4;
      etap_dot[ich] *= expfac;
    }
  }
}

/* ----------------------------------------------------------------------
   perform half-step barostat scaling of velocities
-----------------------------------------------------------------------*/

void FixNH::nh_v_press()
{
  double factor[3];
  double **v = atom->v;
  int *mask = atom->mask;
  int nlocal = atom->nlocal;
  if (igroup == atom->firstgroup) nlocal = atom->nfirst;

  factor[0] = exp(-dt4*(omega_dot[0]+mtk_term2));
  factor[1] = exp(-dt4*(omega_dot[1]+mtk_term2));
  factor[2] = exp(-dt4*(omega_dot[2]+mtk_term2));

  if (which == NOBIAS) {
    for (int i = 0; i < nlocal; i++) {
      if (mask[i] & groupbit) {
        v[i][0] *= factor[0];
        v[i][1] *= factor[1];
        v[i][2] *= factor[2];
        if (pstyle == TRICLINIC) {
          v[i][0] += -dthalf*(v[i][1]*omega_dot[5] + v[i][2]*omega_dot[4]);
          v[i][1] += -dthalf*v[i][2]*omega_dot[3];
        }
        v[i][0] *= factor[0];
        v[i][1] *= factor[1];
        v[i][2] *= factor[2];
      }
    }
  } else if (which == BIAS) {
    for (int i = 0; i < nlocal; i++) {
      if (mask[i] & groupbit) {
        temperature->remove_bias(i,v[i]);
        v[i][0] *= factor[0];
        v[i][1] *= factor[1];
        v[i][2] *= factor[2];
        if (pstyle == TRICLINIC) {
          v[i][0] += -dthalf*(v[i][1]*omega_dot[5] + v[i][2]*omega_dot[4]);
          v[i][1] += -dthalf*v[i][2]*omega_dot[3];
        }
        v[i][0] *= factor[0];
        v[i][1] *= factor[1];
        v[i][2] *= factor[2];
        temperature->restore_bias(i,v[i]);
      }
    }
  }
}

/* ----------------------------------------------------------------------
   perform half-step update of velocities
-----------------------------------------------------------------------*/

void FixNH::nve_v()
{
  double dtfm;
  double **v = atom->v;
  double **f = atom->f;
  double *rmass = atom->rmass;
  double *mass = atom->mass;
  int *type = atom->type;
  int *mask = atom->mask;
  int nlocal = atom->nlocal;
  if (igroup == atom->firstgroup) nlocal = atom->nfirst;

  if (rmass) {
    for (int i = 0; i < nlocal; i++) {
      if (mask[i] & groupbit) {
        dtfm = dtf / rmass[i];
        v[i][0] += dtfm*f[i][0];
        v[i][1] += dtfm*f[i][1];
        v[i][2] += dtfm*f[i][2];
      }
    }
  } else {
    for (int i = 0; i < nlocal; i++) {
      if (mask[i] & groupbit) {
        dtfm = dtf / mass[type[i]];
        v[i][0] += dtfm*f[i][0];
        v[i][1] += dtfm*f[i][1];
        v[i][2] += dtfm*f[i][2];
      }
    }
  }
}

/* ----------------------------------------------------------------------
   perform full-step update of positions
-----------------------------------------------------------------------*/

void FixNH::nve_x()
{
  double **x = atom->x;
  double **v = atom->v;
  int *mask = atom->mask;
  int nlocal = atom->nlocal;
  if (igroup == atom->firstgroup) nlocal = atom->nfirst;

  // x update by full step only for atoms in group

  for (int i = 0; i < nlocal; i++) {
    if (mask[i] & groupbit) {
      x[i][0] += dtv * v[i][0];
      x[i][1] += dtv * v[i][1];
      x[i][2] += dtv * v[i][2];
    }
  }
}

/* ----------------------------------------------------------------------
   perform half-step thermostat scaling of velocities
-----------------------------------------------------------------------*/

void FixNH::nh_v_temp()
{
  double **v = atom->v;
  int *mask = atom->mask;
  int nlocal = atom->nlocal;
  if (igroup == atom->firstgroup) nlocal = atom->nfirst;

  if (which == NOBIAS) {
    for (int i = 0; i < nlocal; i++) {
      if (mask[i] & groupbit) {
        v[i][0] *= factor_eta;
        v[i][1] *= factor_eta;
        v[i][2] *= factor_eta;
      }
    }
  } else if (which == BIAS) {
    for (int i = 0; i < nlocal; i++) {
      if (mask[i] & groupbit) {
        temperature->remove_bias(i,v[i]);
        v[i][0] *= factor_eta;
        v[i][1] *= factor_eta;
        v[i][2] *= factor_eta;
        temperature->restore_bias(i,v[i]);
      }
    }
  }
}

/* ----------------------------------------------------------------------
   compute sigma tensor
   needed whenever p_target or h0_inv changes
-----------------------------------------------------------------------*/

void FixNH::compute_sigma()
{
  // if nreset_h0 > 0, reset vol0 and h0_inv
  // every nreset_h0 timesteps

  if (nreset_h0 > 0) {
    int delta = update->ntimestep - update->beginstep;
    if (delta % nreset_h0 == 0) {
      if (dimension == 3) vol0 = domain->xprd * domain->yprd * domain->zprd;
      else vol0 = domain->xprd * domain->yprd;
      h0_inv[0] = domain->h_inv[0];
      h0_inv[1] = domain->h_inv[1];
      h0_inv[2] = domain->h_inv[2];
      h0_inv[3] = domain->h_inv[3];
      h0_inv[4] = domain->h_inv[4];
      h0_inv[5] = domain->h_inv[5];
    }
  }

  // generate upper-triangular half of
  // sigma = vol0*h0inv*(p_target-p_hydro)*h0inv^t
  // units of sigma are are PV/L^2 e.g. atm.A
  //
  // [ 0 5 4 ]   [ 0 5 4 ] [ 0 5 4 ] [ 0 - - ]
  // [ 5 1 3 ] = [ - 1 3 ] [ 5 1 3 ] [ 5 1 - ]
  // [ 4 3 2 ]   [ - - 2 ] [ 4 3 2 ] [ 4 3 2 ]

  sigma[0] =
    vol0*(h0_inv[0]*((p_target[0]-p_hydro)*h0_inv[0] +
                     p_target[5]*h0_inv[5]+p_target[4]*h0_inv[4]) +
          h0_inv[5]*(p_target[5]*h0_inv[0] +
                     (p_target[1]-p_hydro)*h0_inv[5]+p_target[3]*h0_inv[4]) +
          h0_inv[4]*(p_target[4]*h0_inv[0]+p_target[3]*h0_inv[5] +
                     (p_target[2]-p_hydro)*h0_inv[4]));
  sigma[1] =
    vol0*(h0_inv[1]*((p_target[1]-p_hydro)*h0_inv[1] +
                     p_target[3]*h0_inv[3]) +
          h0_inv[3]*(p_target[3]*h0_inv[1] +
                     (p_target[2]-p_hydro)*h0_inv[3]));
  sigma[2] =
    vol0*(h0_inv[2]*((p_target[2]-p_hydro)*h0_inv[2]));
  sigma[3] =
    vol0*(h0_inv[1]*(p_target[3]*h0_inv[2]) +
          h0_inv[3]*((p_target[2]-p_hydro)*h0_inv[2]));
  sigma[4] =
    vol0*(h0_inv[0]*(p_target[4]*h0_inv[2]) +
          h0_inv[5]*(p_target[3]*h0_inv[2]) +
          h0_inv[4]*((p_target[2]-p_hydro)*h0_inv[2]));
  sigma[5] =
    vol0*(h0_inv[0]*(p_target[5]*h0_inv[1]+p_target[4]*h0_inv[3]) +
          h0_inv[5]*((p_target[1]-p_hydro)*h0_inv[1]+p_target[3]*h0_inv[3]) +
          h0_inv[4]*(p_target[3]*h0_inv[1]+(p_target[2]-p_hydro)*h0_inv[3]));
}

/* ----------------------------------------------------------------------
   compute strain energy
-----------------------------------------------------------------------*/

double FixNH::compute_strain_energy()
{
  // compute strain energy = 0.5*Tr(sigma*h*h^t) in energy units

  double* h = domain->h;
  double d0,d1,d2;

  d0 =
    sigma[0]*(h[0]*h[0]+h[5]*h[5]+h[4]*h[4]) +
    sigma[5]*(          h[1]*h[5]+h[3]*h[4]) +
    sigma[4]*(                    h[2]*h[4]);
  d1 =
    sigma[5]*(          h[5]*h[1]+h[4]*h[3]) +
    sigma[1]*(          h[1]*h[1]+h[3]*h[3]) +
    sigma[3]*(                    h[2]*h[3]);
  d2 =
    sigma[4]*(                    h[4]*h[2]) +
    sigma[3]*(                    h[3]*h[2]) +
    sigma[2]*(                    h[2]*h[2]);

  double energy = 0.5*(d0+d1+d2)/nktv2p;
  return energy;
}

/* ----------------------------------------------------------------------
   compute deviatoric barostat force = h*sigma*h^t
-----------------------------------------------------------------------*/

void FixNH::compute_deviatoric()
{
  // generate upper-triangular part of h*sigma*h^t
  // units of fdev are are PV, e.g. atm*A^3
  // [ 0 5 4 ]   [ 0 5 4 ] [ 0 5 4 ] [ 0 - - ]
  // [ 5 1 3 ] = [ - 1 3 ] [ 5 1 3 ] [ 5 1 - ]
  // [ 4 3 2 ]   [ - - 2 ] [ 4 3 2 ] [ 4 3 2 ]

  double* h = domain->h;

  fdev[0] =
    h[0]*(sigma[0]*h[0]+sigma[5]*h[5]+sigma[4]*h[4]) +
    h[5]*(sigma[5]*h[0]+sigma[1]*h[5]+sigma[3]*h[4]) +
    h[4]*(sigma[4]*h[0]+sigma[3]*h[5]+sigma[2]*h[4]);
  fdev[1] =
    h[1]*(              sigma[1]*h[1]+sigma[3]*h[3]) +
    h[3]*(              sigma[3]*h[1]+sigma[2]*h[3]);
  fdev[2] =
    h[2]*(                            sigma[2]*h[2]);
  fdev[3] =
    h[1]*(                            sigma[3]*h[2]) +
    h[3]*(                            sigma[2]*h[2]);
  fdev[4] =
    h[0]*(                            sigma[4]*h[2]) +
    h[5]*(                            sigma[3]*h[2]) +
    h[4]*(                            sigma[2]*h[2]);
  fdev[5] =
    h[0]*(              sigma[5]*h[1]+sigma[4]*h[3]) +
    h[5]*(              sigma[1]*h[1]+sigma[3]*h[3]) +
    h[4]*(              sigma[3]*h[1]+sigma[2]*h[3]);
}

/* ----------------------------------------------------------------------
   compute target temperature and kinetic energy
-----------------------------------------------------------------------*/

void FixNH::compute_temp_target()
{
  double delta = update->ntimestep - update->beginstep;
  if (delta != 0.0) delta /= update->endstep - update->beginstep;

  t_target = t_start + delta * (t_stop-t_start);
  ke_target = tdof * boltz * t_target;
}

/* ----------------------------------------------------------------------
   compute hydrostatic target pressure
-----------------------------------------------------------------------*/

void FixNH::compute_press_target()
{
  double delta = update->ntimestep - update->beginstep;
  if (delta != 0.0) delta /= update->endstep - update->beginstep;

  p_hydro = 0.0;
  for (int i = 0; i < 3; i++)
    if (p_flag[i]) {
      p_target[i] = p_start[i] + delta * (p_stop[i]-p_start[i]);
      p_hydro += p_target[i];
    }
  if (pdim > 0) p_hydro /= pdim;

  if (pstyle == TRICLINIC)
    for (int i = 3; i < 6; i++)
      p_target[i] = p_start[i] + delta * (p_stop[i]-p_start[i]);

  // if deviatoric, recompute sigma each time p_target changes

  if (deviatoric_flag) compute_sigma();
}

/* ----------------------------------------------------------------------
   update omega_dot, omega
-----------------------------------------------------------------------*/

void FixNH::nh_omega_dot()
{
  double f_omega,volume;

  if (dimension == 3) volume = domain->xprd*domain->yprd*domain->zprd;
  else volume = domain->xprd*domain->yprd;

  if (deviatoric_flag) compute_deviatoric();

  mtk_term1 = 0.0;
  if (mtk_flag) {
    if (pstyle == ISO) {
      mtk_term1 = tdof * boltz * t_current;
      mtk_term1 /= pdim * atom->natoms;
    } else {
      double *mvv_current = temperature->vector;
      for (int i = 0; i < 3; i++)
        if (p_flag[i])
          mtk_term1 += mvv_current[i];
      mtk_term1 /= pdim * atom->natoms;
    }
  }

  for (int i = 0; i < 3; i++)
    if (p_flag[i]) {
      f_omega = (p_current[i]-p_hydro)*volume /
        (omega_mass[i] * nktv2p) + mtk_term1 / omega_mass[i];
      if (deviatoric_flag) f_omega -= fdev[i]/(omega_mass[i] * nktv2p);
      omega_dot[i] += f_omega*dthalf;
      omega_dot[i] *= pdrag_factor;
    }

  mtk_term2 = 0.0;
  if (mtk_flag) {
    for (int i = 0; i < 3; i++)
      if (p_flag[i])
        mtk_term2 += omega_dot[i];
    if (pdim > 0) mtk_term2 /= pdim * atom->natoms;
  }

  if (pstyle == TRICLINIC) {
    for (int i = 3; i < 6; i++) {
      if (p_flag[i]) {
        f_omega = p_current[i]*volume/(omega_mass[i] * nktv2p);
        if (deviatoric_flag)
          f_omega -= fdev[i]/(omega_mass[i] * nktv2p);
        omega_dot[i] += f_omega*dthalf;
        omega_dot[i] *= pdrag_factor;
      }
    }
  }
}

/* ----------------------------------------------------------------------
  if any tilt ratios exceed limits, set flip = 1 and compute new tilt values
  do not flip in x or y if non-periodic (can tilt but not flip)
    this is b/c the box length would be changed (dramatically) by flip
  if yz tilt exceeded, adjust C vector by one B vector
  if xz tilt exceeded, adjust C vector by one A vector
  if xy tilt exceeded, adjust B vector by one A vector
  check yz first since it may change xz, then xz check comes after
  if any flip occurs, create new box in domain
  image_flip() adjusts image flags due to box shape change induced by flip
  remap() puts atoms outside the new box back into the new box
  perform irregular on atoms in lamda coords to migrate atoms to new procs
  important that image_flip comes before remap, since remap may change
    image flags to new values, making eqs in doc of Domain:image_flip incorrect
------------------------------------------------------------------------- */

void FixNH::pre_exchange()
{
  double xprd = domain->xprd;
  double yprd = domain->yprd;

  // flip is only triggered when tilt exceeds 0.5 by DELTAFLIP
  // this avoids immediate re-flipping due to tilt oscillations

  double xtiltmax = (0.5+DELTAFLIP)*xprd;
  double ytiltmax = (0.5+DELTAFLIP)*yprd;

  int flipxy,flipxz,flipyz;
  flipxy = flipxz = flipyz = 0;

  if (domain->yperiodic) {
    if (domain->yz < -ytiltmax) {
      domain->yz += yprd;
      domain->xz += domain->xy;
      flipyz = 1;
    } else if (domain->yz >= ytiltmax) {
      domain->yz -= yprd;
      domain->xz -= domain->xy;
      flipyz = -1;
    }
  }

  if (domain->xperiodic) {
    if (domain->xz < -xtiltmax) {
      domain->xz += xprd;
      flipxz = 1;
    } else if (domain->xz >= xtiltmax) {
      domain->xz -= xprd;
      flipxz = -1;
    }
    if (domain->xy < -xtiltmax) {
      domain->xy += xprd;
      flipxy = 1;
    } else if (domain->xy >= xtiltmax) {
      domain->xy -= xprd;
      flipxy = -1;
    }
  }

  int flip = 0;
  if (flipxy || flipxz || flipyz) flip = 1;

  if (flip) {
    domain->set_global_box();
    domain->set_local_box();

    domain->image_flip(flipxy,flipxz,flipyz);

    double **x = atom->x;
    imageint *image = atom->image;
    int nlocal = atom->nlocal;
    for (int i = 0; i < nlocal; i++) domain->remap(x[i],image[i]);

    domain->x2lamda(atom->nlocal);
    irregular->migrate_atoms();
    domain->lamda2x(atom->nlocal);
  }
}

/* ----------------------------------------------------------------------
   memory usage of Irregular
------------------------------------------------------------------------- */

double FixNH::memory_usage()
{
  double bytes = 0.0;
  if (irregular) bytes += irregular->memory_usage();
  return bytes;
}<|MERGE_RESOLUTION|>--- conflicted
+++ resolved
@@ -371,14 +371,7 @@
     } else if (strcmp(arg[iarg],"ext") == 0) {
       iarg += 2;
 
-<<<<<<< HEAD
-    // keyword kick parsed in fix nvt/sllod/chunk
-    } else if (strcmp(arg[iarg], "kick") == 0) {
-      iarg += 2;
-    } else error->all(FLERR,"Illegal fix nvt/npt/nph command");
-=======
     } else error->all(FLERR,"Unknown fix nvt/npt/nph keyword: {}", arg[iarg]);
->>>>>>> 31ca8fbb
   }
 
   // error checks
