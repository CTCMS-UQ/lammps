--- conflicted
+++ resolved
@@ -91,15 +91,11 @@
   // id = fix-ID + temp
 
   id_temp = utils::strdup(std::string(id) + "_temp");
-<<<<<<< HEAD
   if (peculiar) modify->add_compute(fmt::format("{} {} temp",
                                   id_temp,group->names[igroup]));
   else modify->add_compute(fmt::format("{} {} temp/deform",
                                   id_temp,group->names[igroup]));
 
-=======
-  modify->add_compute(fmt::format("{} {} temp/deform",id_temp,group->names[igroup]));
->>>>>>> 31ca8fbb
   tcomputeflag = 1;
   nondeformbias = 0;
 }
@@ -121,7 +117,6 @@
   int i;
   for (i = 0; i < modify->nfix; i++)
     if (strncmp(modify->fix[i]->style,"deform",6) == 0) {
-<<<<<<< HEAD
       auto def = dynamic_cast<FixDeform *>(modify->fix[i]);
       if (!peculiar && def->remapflag != Domain::V_REMAP)
         error->all(FLERR,"Using fix nvt/sllod with inconsistent fix deform "
@@ -161,10 +156,6 @@
               " to occur with position updates to be strictly correct. Set the N"
               " parameter of fix deform to 0 to enable this.");
       }
-=======
-      if ((dynamic_cast<FixDeform *>(modify->fix[i]))->remapflag != Domain::V_REMAP)
-        error->all(FLERR,"Using fix nvt/sllod with inconsistent fix deform remap option");
->>>>>>> 31ca8fbb
       break;
     }
   if (i == modify->nfix)
