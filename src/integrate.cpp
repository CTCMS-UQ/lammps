// clang-format off
/* ----------------------------------------------------------------------
   LAMMPS - Large-scale Atomic/Molecular Massively Parallel Simulator
   https://www.lammps.org/, Sandia National Laboratories
   Steve Plimpton, sjplimp@sandia.gov

   Copyright (2003) Sandia Corporation.  Under the terms of Contract
   DE-AC04-94AL85000 with Sandia Corporation, the U.S. Government retains
   certain rights in this software.  This software is distributed under
   the GNU General Public License.

   See the README file in the top-level LAMMPS directory.
------------------------------------------------------------------------- */

#include "integrate.h"

#include "citeme.h"
#include "compute.h"
#include "force.h"
#include "kspace.h"
#include "modify.h"
#include "pair.h"
#include "output.h"
#include "update.h"

using namespace LAMMPS_NS;

/* ---------------------------------------------------------------------- */

Integrate::Integrate(LAMMPS *lmp, int /*narg*/, char ** /*arg*/) : Pointers(lmp)
{
  elist_global = elist_atom = nullptr;
<<<<<<< HEAD
  vlist_global = vlist_atom = cvlist_atom = vlist_mol = nullptr;
=======
  vlist_global = vlist_atom = cvlist_atom = vlist_molecule = nullptr;
>>>>>>> 8d3c11d3
  external_force_clear = 0;
}

/* ---------------------------------------------------------------------- */

Integrate::~Integrate()
{
  delete [] elist_global;
  delete [] elist_atom;
  delete [] vlist_global;
  delete [] vlist_atom;
  delete [] cvlist_atom;
  delete [] vlist_molecule;
}

/* ---------------------------------------------------------------------- */

void Integrate::init()
{
  if (lmp->citeme) lmp->citeme->flush();
  update->atimestep = update->ntimestep;

  // allow pair and Kspace compute() to be turned off via modify flags

  if (force->pair && force->pair->compute_flag) pair_compute_flag = 1;
  else pair_compute_flag = 0;
  if (force->kspace && force->kspace->compute_flag) kspace_compute_flag = 1;
  else kspace_compute_flag = 0;

  // should add checks:
  // for any acceleration package that has its own integrate/minimize
  // in case input script has reset the run or minimize style explicitly
  // e.g. invalid to have kokkos pair style with non-kokkos verlet
  // but OK to have kokkos verlet with non kokkos pair style (just warn)
  // making these checks would require all the pair, fix, etc styles have
  //   kokkos, intel flags
}

/* ----------------------------------------------------------------------
   setup lists of computes for global and per-atom PE and pressure
------------------------------------------------------------------------- */

void Integrate::ev_setup()
{
  delete [] elist_global;
  delete [] elist_atom;
  delete [] vlist_global;
  delete [] vlist_atom;
  delete [] cvlist_atom;
  delete [] vlist_molecule;
  elist_global = elist_atom = nullptr;
<<<<<<< HEAD
  vlist_global = vlist_atom = cvlist_atom = vlist_mol = nullptr;

  nelist_global = nelist_atom = 0;
  nvlist_global = nvlist_atom = ncvlist_atom = nvlist_mol = 0;
=======
  vlist_global = vlist_atom = cvlist_atom = vlist_molecule = nullptr;

  nelist_global = nelist_atom = 0;
  nvlist_global = nvlist_atom = ncvlist_atom = nvlist_molecule = 0;
>>>>>>> 8d3c11d3
  for (int i = 0; i < modify->ncompute; i++) {
    if (modify->compute[i]->peflag) nelist_global++;
    if (modify->compute[i]->peatomflag) nelist_atom++;
    if (modify->compute[i]->pressflag) nvlist_global++;
    if (modify->compute[i]->pressatomflag & 1) nvlist_atom++;
    if (modify->compute[i]->pressatomflag & 2) ncvlist_atom++;
<<<<<<< HEAD
    if (modify->compute[i]->vmolflag) nvlist_mol++;
=======
    if (modify->compute[i]->pressmoleculeflag) nvlist_molecule++;
>>>>>>> 8d3c11d3
  }

  if (nelist_global) elist_global = new Compute*[nelist_global];
  if (nelist_atom) elist_atom = new Compute*[nelist_atom];
  if (nvlist_global) vlist_global = new Compute*[nvlist_global];
  if (nvlist_atom) vlist_atom = new Compute*[nvlist_atom];
  if (ncvlist_atom) cvlist_atom = new Compute*[ncvlist_atom];
<<<<<<< HEAD
  if (nvlist_mol) vlist_mol = new Compute*[nvlist_mol];

  nelist_global = nelist_atom = 0;
  nvlist_global = nvlist_atom = ncvlist_atom = nvlist_mol = 0;
=======
  if (nvlist_molecule) vlist_molecule = new Compute*[nvlist_molecule];

  nelist_global = nelist_atom = 0;
  nvlist_global = nvlist_atom = ncvlist_atom = nvlist_molecule = 0;
>>>>>>> 8d3c11d3
  for (int i = 0; i < modify->ncompute; i++) {
    if (modify->compute[i]->peflag)
      elist_global[nelist_global++] = modify->compute[i];
    if (modify->compute[i]->peatomflag)
      elist_atom[nelist_atom++] = modify->compute[i];
    if (modify->compute[i]->pressflag)
      vlist_global[nvlist_global++] = modify->compute[i];
    if (modify->compute[i]->pressatomflag & 1)
      vlist_atom[nvlist_atom++] = modify->compute[i];
    if (modify->compute[i]->pressatomflag & 2)
      cvlist_atom[ncvlist_atom++] = modify->compute[i];
<<<<<<< HEAD
    if (modify->compute[i]->vmolflag)
      vlist_mol[nvlist_mol++] = modify->compute[i];
=======
    if (modify->compute[i]->pressmoleculeflag)
      vlist_molecule[nvlist_molecule++] = modify->compute[i];
>>>>>>> 8d3c11d3
  }
}

/* ----------------------------------------------------------------------
   set eflag,vflag for current iteration
   based on
     (1) computes that need energy/virial info on this timestep
     (2) time dumps that may need per-atom compute info on this timestep
     NOTE: inefficient to add all per-atom eng/virial computes
             but don't know which ones the dump needs
           see NOTE in output.cpp
   invoke matchstep() on all timestep-dependent computes to clear their arrays
   eflag: set any or no bits
     ENERGY_GLOBAL bit for global energy
     ENERGY_ATOM   bit for per-atom energy
   vflag: set any or no bits, but PAIR/FDOTR bits cannot both be set
     VIRIAL_PAIR     bit for global virial as sum of pairwise terms
     VIRIAL_FDOTR    bit for global virial via F dot r
     VIRIAL_ATOM     bit for per-atom virial
     VIRIAL_CENTROID bit for per-atom centroid virial
<<<<<<< HEAD
     VIRIAL_MOL      bit for per-molecule virial
=======
     VIRIAL_MOLECULE bit for global molecular virial as sum of pairwise terms
>>>>>>> 8d3c11d3
   all force components (pair,bond,angle,...,kspace) use eflag/vflag
     in their ev_setup() method to set local energy/virial flags
------------------------------------------------------------------------- */

void Integrate::ev_set(bigint ntimestep)
{
  int i,flag;

  int tdflag = 0;
  if (output->any_time_dumps &&
      output->next_time_dump_any == ntimestep) tdflag = 1;

  flag = 0;
  int eflag_global = 0;
  for (i = 0; i < nelist_global; i++)
    if (elist_global[i]->matchstep(ntimestep)) flag = 1;
  if (flag) eflag_global = ENERGY_GLOBAL;

  flag = 0;
  int eflag_atom = 0;
  for (i = 0; i < nelist_atom; i++)
    if (elist_atom[i]->matchstep(ntimestep)) flag = 1;
  if (flag || (tdflag && nelist_atom)) eflag_atom = ENERGY_ATOM;

  if (eflag_global) update->eflag_global = ntimestep;
  if (eflag_atom) update->eflag_atom = ntimestep;
  eflag = eflag_global + eflag_atom;

  flag = 0;
  int vflag_global = 0;
  for (i = 0; i < nvlist_global; i++)
    if (vlist_global[i]->matchstep(ntimestep)) flag = 1;
  if (flag) vflag_global = virial_style;

  flag = 0;
  int vflag_atom = 0;
  for (i = 0; i < nvlist_atom; i++)
    if (vlist_atom[i]->matchstep(ntimestep)) flag = 1;
  if (flag || (tdflag && nvlist_atom)) vflag_atom = VIRIAL_ATOM;

  flag = 0;
  int vflag_molecule = 0;
  for (i = 0; i < nvlist_molecule; i++)
    if (vlist_molecule[i]->matchstep(ntimestep)) flag = 1;
  if (flag || (tdflag && nvlist_atom)) vflag_molecule = VIRIAL_MOLECULE;

  flag = 0;
  int cvflag_atom = 0;
  for (i = 0; i < ncvlist_atom; i++)
    if (cvlist_atom[i]->matchstep(ntimestep)) flag = 1;
  if (flag || (tdflag && ncvlist_atom)) cvflag_atom = VIRIAL_CENTROID;

  flag = 0;
  int vflag_mol = 0;
  for (i = 0; i < nvlist_mol; i++)
    if (vlist_mol[i]->matchstep(ntimestep)) flag = 1;
  if (flag || (tdflag && nvlist_mol)) vflag_mol = VIRIAL_MOL;
  
  if (vflag_global) update->vflag_global = ntimestep;
  if (vflag_atom || cvflag_atom) update->vflag_atom = ntimestep;
<<<<<<< HEAD
  if (vflag_mol) update->vflag_mol = ntimestep;
  vflag = vflag_global + vflag_atom + cvflag_atom + vflag_mol;
=======
  vflag = vflag_global + vflag_atom + cvflag_atom + vflag_molecule;
>>>>>>> 8d3c11d3
}<|MERGE_RESOLUTION|>--- conflicted
+++ resolved
@@ -30,11 +30,7 @@
 Integrate::Integrate(LAMMPS *lmp, int /*narg*/, char ** /*arg*/) : Pointers(lmp)
 {
   elist_global = elist_atom = nullptr;
-<<<<<<< HEAD
   vlist_global = vlist_atom = cvlist_atom = vlist_mol = nullptr;
-=======
-  vlist_global = vlist_atom = cvlist_atom = vlist_molecule = nullptr;
->>>>>>> 8d3c11d3
   external_force_clear = 0;
 }
 
@@ -47,7 +43,7 @@
   delete [] vlist_global;
   delete [] vlist_atom;
   delete [] cvlist_atom;
-  delete [] vlist_molecule;
+  delete [] vlist_mol;
 }
 
 /* ---------------------------------------------------------------------- */
@@ -84,30 +80,19 @@
   delete [] vlist_global;
   delete [] vlist_atom;
   delete [] cvlist_atom;
-  delete [] vlist_molecule;
+  delete [] vlist_mol;
   elist_global = elist_atom = nullptr;
-<<<<<<< HEAD
   vlist_global = vlist_atom = cvlist_atom = vlist_mol = nullptr;
 
   nelist_global = nelist_atom = 0;
   nvlist_global = nvlist_atom = ncvlist_atom = nvlist_mol = 0;
-=======
-  vlist_global = vlist_atom = cvlist_atom = vlist_molecule = nullptr;
-
-  nelist_global = nelist_atom = 0;
-  nvlist_global = nvlist_atom = ncvlist_atom = nvlist_molecule = 0;
->>>>>>> 8d3c11d3
   for (int i = 0; i < modify->ncompute; i++) {
     if (modify->compute[i]->peflag) nelist_global++;
     if (modify->compute[i]->peatomflag) nelist_atom++;
     if (modify->compute[i]->pressflag) nvlist_global++;
     if (modify->compute[i]->pressatomflag & 1) nvlist_atom++;
     if (modify->compute[i]->pressatomflag & 2) ncvlist_atom++;
-<<<<<<< HEAD
-    if (modify->compute[i]->vmolflag) nvlist_mol++;
-=======
-    if (modify->compute[i]->pressmoleculeflag) nvlist_molecule++;
->>>>>>> 8d3c11d3
+    if (modify->compute[i]->pressmoleculeflag) nvlist_mol++;
   }
 
   if (nelist_global) elist_global = new Compute*[nelist_global];
@@ -115,17 +100,10 @@
   if (nvlist_global) vlist_global = new Compute*[nvlist_global];
   if (nvlist_atom) vlist_atom = new Compute*[nvlist_atom];
   if (ncvlist_atom) cvlist_atom = new Compute*[ncvlist_atom];
-<<<<<<< HEAD
   if (nvlist_mol) vlist_mol = new Compute*[nvlist_mol];
 
   nelist_global = nelist_atom = 0;
   nvlist_global = nvlist_atom = ncvlist_atom = nvlist_mol = 0;
-=======
-  if (nvlist_molecule) vlist_molecule = new Compute*[nvlist_molecule];
-
-  nelist_global = nelist_atom = 0;
-  nvlist_global = nvlist_atom = ncvlist_atom = nvlist_molecule = 0;
->>>>>>> 8d3c11d3
   for (int i = 0; i < modify->ncompute; i++) {
     if (modify->compute[i]->peflag)
       elist_global[nelist_global++] = modify->compute[i];
@@ -137,13 +115,8 @@
       vlist_atom[nvlist_atom++] = modify->compute[i];
     if (modify->compute[i]->pressatomflag & 2)
       cvlist_atom[ncvlist_atom++] = modify->compute[i];
-<<<<<<< HEAD
-    if (modify->compute[i]->vmolflag)
+    if (modify->compute[i]->pressmoleculeflag)
       vlist_mol[nvlist_mol++] = modify->compute[i];
-=======
-    if (modify->compute[i]->pressmoleculeflag)
-      vlist_molecule[nvlist_molecule++] = modify->compute[i];
->>>>>>> 8d3c11d3
   }
 }
 
@@ -164,11 +137,7 @@
      VIRIAL_FDOTR    bit for global virial via F dot r
      VIRIAL_ATOM     bit for per-atom virial
      VIRIAL_CENTROID bit for per-atom centroid virial
-<<<<<<< HEAD
-     VIRIAL_MOL      bit for per-molecule virial
-=======
-     VIRIAL_MOLECULE bit for global molecular virial as sum of pairwise terms
->>>>>>> 8d3c11d3
+     VIRIAL_MOL      bit for global molecular virial as sum of pairwise terms
    all force components (pair,bond,angle,...,kspace) use eflag/vflag
      in their ev_setup() method to set local energy/virial flags
 ------------------------------------------------------------------------- */
@@ -210,12 +179,6 @@
   if (flag || (tdflag && nvlist_atom)) vflag_atom = VIRIAL_ATOM;
 
   flag = 0;
-  int vflag_molecule = 0;
-  for (i = 0; i < nvlist_molecule; i++)
-    if (vlist_molecule[i]->matchstep(ntimestep)) flag = 1;
-  if (flag || (tdflag && nvlist_atom)) vflag_molecule = VIRIAL_MOLECULE;
-
-  flag = 0;
   int cvflag_atom = 0;
   for (i = 0; i < ncvlist_atom; i++)
     if (cvlist_atom[i]->matchstep(ntimestep)) flag = 1;
@@ -229,10 +192,6 @@
   
   if (vflag_global) update->vflag_global = ntimestep;
   if (vflag_atom || cvflag_atom) update->vflag_atom = ntimestep;
-<<<<<<< HEAD
   if (vflag_mol) update->vflag_mol = ntimestep;
   vflag = vflag_global + vflag_atom + cvflag_atom + vflag_mol;
-=======
-  vflag = vflag_global + vflag_atom + cvflag_atom + vflag_molecule;
->>>>>>> 8d3c11d3
 }