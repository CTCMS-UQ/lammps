--- conflicted
+++ resolved
@@ -28,7 +28,7 @@
     factor = discretization factor for adaptive spin timestep (adim) :pre
 :ule
 
-these keywords apply only to the "min_style"_min_style.html {adaptglok} :ulb,l
+these keywords apply only to the "min_style"_min_style.html {fire2} :ulb,l
 keyword = {integrator} or {tmax} or {tmin} or {delaystep} or {dtgrow} or {dtshrink} 
           or {alpha0} or {alphashrink} or {halfstepback} or {initialdelay} or {vdfmax}
   {integrator} arg = {eulerimplicit} or {eulerexplicit} or {verlet}
@@ -99,29 +99,6 @@
 that difference may be smaller than machine epsilon even if atoms
 could move in the gradient direction to reduce forces further.
 
-<<<<<<< HEAD
-The style {adaptglok} has several parameters that can be tuned in order
-to optimize the relaxation: {integrator}, {tmax}, {tmin}, {delaystep}, {dtgrow}, {dtshrink}, 
-{alpha0}, and {alphashrink}.
-Different Newton {integrator} can be selected: explicit Euler, 
-semi-implicit Euler (= symplectic Euler) and velocity Verlet.
-The parameters {tmax} and {tmin} define the maximum and minimum timestep 
-allowed during an adaptglok minimization. Those are not in time unit, but are 
-multiplication factor applied to the "timestep"_timestep.html. Thus 
-{tmax} = 10.0 in metal "units"_units.html means that the maximum value
-the timestep can be reached during the relaxation is 10 fs (with the default
-"timestep"_timestep.html value).
-Note that even with the default parameters being chosen to be reliable in most
-cases, adjusting "timestep"_timestep.html, {tmax} and {tmin} should be consider
-to optimize the minimization, in particular for large/complex system.
-An additional stopping criteria {vdfmax} is added in order to avoid unnecessary looping
-when it is reasonable to think the system will not be relaxed further.
-Note that in this case the system will NOT be relaxed. This could
-happen when the system comes to be stuck in a local basin of the phase space. 
-{vdfmax} is the maximum number of consecutive iterations with P(t) < 0. 
-For debugging purposes, it is possible to switch off the inertia correction 
-({halfstepback} = {no}) and the initial delay ({initialdelay} = {no}).
-=======
 The choice of a norm can be modified for the min styles {cg}, {sd}, 
 {quickmin}, {fire}, {spin}, {spin/cg} and {spin/lbfgs} using 
 the {norm} keyword.
@@ -143,7 +120,6 @@
 
 For the min styles {spin}, {spin/cg} and {spin/lbfgs}, the force
 norm is replaced by the spin-torque norm.
->>>>>>> 634c0537
 
 Keywords {alpha_damp} and {discrete_factor} only make sense when
 a "min_spin"_min_spin.html command is declared.
@@ -166,6 +142,28 @@
 and {spin/cg}. Convergence of {spin/lbfgs} can be more robust if
 {spin_cubic} line search is used.
 
+The style {fire2} has several parameters that can be tuned in order
+to optimize the relaxation: {integrator}, {tmax}, {tmin}, {delaystep}, {dtgrow}, {dtshrink}, 
+{alpha0}, and {alphashrink}.
+Different Newton {integrator} can be selected: explicit Euler, 
+semi-implicit Euler (= symplectic Euler) and velocity Verlet.
+The parameters {tmax} and {tmin} define the maximum and minimum timestep 
+allowed during an fire2 minimization. Those are not in time unit, but are 
+multiplication factor applied to the "timestep"_timestep.html. Thus 
+{tmax} = 10.0 in metal "units"_units.html means that the maximum value
+the timestep can be reached during the relaxation is 10 fs (with the default
+"timestep"_timestep.html value).
+Note that even with the default parameters being chosen to be reliable in most
+cases, adjusting "timestep"_timestep.html, {tmax} and {tmin} should be consider
+to optimize the minimization, in particular for large/complex system.
+An additional stopping criteria {vdfmax} is added in order to avoid unnecessary looping
+when it is reasonable to think the system will not be relaxed further.
+Note that in this case the system will NOT be relaxed. This could
+happen when the system comes to be stuck in a local basin of the phase space. 
+{vdfmax} is the maximum number of consecutive iterations with P(t) < 0. 
+For debugging purposes, it is possible to switch off the inertia correction 
+({halfstepback} = {no}) and the initial delay ({initialdelay} = {no}).
+
 [Restrictions:] 
 
 For magnetic GNEB calculations, only {spin_none} value for {line} keyword can be used
@@ -178,15 +176,13 @@
 
 [Default:]
 
-<<<<<<< HEAD
-The option defaults are dmax = 0.1, line = quadratic, 
-integrator = eulerimplicit, tmax = 10.0, tmin = 0.02,
-delaystep = 20, dtgrow = 1.1, dtshrink = 0.5, alpha0 = 0.25, alphashrink = 0.99,
-vdfmax = 2000, halfstepback = yes and initialdelay = yes.
-=======
 The option defaults are dmax = 0.1, line = quadratic and norm = two.
 
 For the {spin}, {spin/cg} and {spin/lbfgs} styles, the
 option defaults are alpha_damp = 1.0, discrete_factor = 10.0,
 line = spin_none, and norm = euclidean.
->>>>>>> 634c0537
+
+For the {fire2} style, the option defaults are 
+integrator = eulerimplicit, tmax = 10.0, tmin = 0.02,
+delaystep = 20, dtgrow = 1.1, dtshrink = 0.5, alpha0 = 0.25, alphashrink = 0.99,
+vdfmax = 2000, halfstepback = yes and initialdelay = yes.