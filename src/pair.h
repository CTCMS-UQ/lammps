/* -*- c++ -*- ----------------------------------------------------------
   LAMMPS - Large-scale Atomic/Molecular Massively Parallel Simulator
   https://www.lammps.org/, Sandia National Laboratories
   Steve Plimpton, sjplimp@sandia.gov

   Copyright (2003) Sandia Corporation.  Under the terms of Contract
   DE-AC04-94AL85000 with Sandia Corporation, the U.S. Government retains
   certain rights in this software.  This software is distributed under
   the GNU General Public License.

   See the README file in the top-level LAMMPS directory.
------------------------------------------------------------------------- */

#ifndef LMP_PAIR_H
#define LMP_PAIR_H

#include "pointers.h"    // IWYU pragma: export

namespace LAMMPS_NS {

class Pair : protected Pointers {
  friend class AngleSDK;
  friend class AngleSDKOMP;
  friend class BondQuartic;
  friend class BondQuarticOMP;
  friend class DihedralCharmm;
  friend class DihedralCharmmOMP;
  friend class FixGPU;
  friend class FixIntel;
  friend class FixOMP;
  friend class FixQEq;
  friend class PairHybrid;
  friend class PairHybridScaled;
  friend class ThrOMP;
  friend class Info;
  friend class Neighbor;

 public:
  static int instance_total;    // # of Pair classes ever instantiated

  double eng_vdwl, eng_coul;    // accumulated energies
  double virial[6];             // accumulated virial: xx,yy,zz,xy,xz,yz
  double *eatom, **vatom;       // accumulated per-atom energy/virial
  double **cvatom;              // accumulated per-atom centroid virial

  double cutforce;    // max cutoff for all atom pairs
  double **cutsq;     // cutoff sq for each atom pair
  int **setflag;      // 0/1 = whether each i,j has been set

  int comm_forward;        // size of forward communication (0 if none)
  int comm_reverse;        // size of reverse communication (0 if none)
  int comm_reverse_off;    // size of reverse comm even if newton off

  int single_enable;              // 1 if single() routine exists
  int born_matrix_enable;         // 1 if born_matrix() routine exists
  int single_hessian_enable;      // 1 if single_hessian() routine exists
  int restartinfo;                // 1 if pair style writes restart info
  int respa_enable;               // 1 if inner/middle/outer rRESPA routines
  int one_coeff;                  // 1 if allows only one coeff * * call
  int manybody_flag;              // 1 if a manybody potential
  int unit_convert_flag;          // value != 0 indicates support for unit conversion.
  int no_virial_fdotr_compute;    // 1 if does not invoke virial_fdotr_compute()
  int writedata;                  // 1 if writes coeffs to data file
  int finitecutflag;              // 1 if cut depends on finite atom size
  int ghostneigh;                 // 1 if pair style needs neighbors of ghosts
  double **cutghost;              // cutoff for each ghost pair

  int ewaldflag;         // 1 if compatible with Ewald solver
  int pppmflag;          // 1 if compatible with PPPM solver
  int msmflag;           // 1 if compatible with MSM solver
  int dispersionflag;    // 1 if compatible with LJ/dispersion solver
  int tip4pflag;         // 1 if compatible with TIP4P solver
  int dipoleflag;        // 1 if compatible with dipole solver
  int spinflag;          // 1 if compatible with spin solver
  int reinitflag;        // 1 if compatible with fix adapt and alike

  int centroidstressflag;    // centroid stress compared to two-body stress
                             // CENTROID_SAME = same as two-body stress
                             // CENTROID_AVAIL = different and implemented
                             // CENTROID_NOTAVAIL = different, not yet implemented

  int tail_flag;          // pair_modify flag for LJ tail correction
  double etail, ptail;    // energy/pressure tail corrections
  double etail_ij, ptail_ij;

  int evflag;    // energy,virial settings
  int eflag_either, eflag_global, eflag_atom;
  int vflag_either, vflag_global, vflag_atom, cvflag_atom;

  int ncoultablebits;    // size of Coulomb table, accessed by KSpace
  int ndisptablebits;    // size of dispersion table
  double tabinnersq;
  double tabinnerdispsq;
  double *rtable, *drtable, *ftable, *dftable, *ctable, *dctable;
  double *etable, *detable, *ptable, *dptable, *vtable, *dvtable;
  double *rdisptable, *drdisptable, *fdisptable, *dfdisptable;
  double *edisptable, *dedisptable;
  int ncoulshiftbits, ncoulmask;
  int ndispshiftbits, ndispmask;

  int nextra;         // # of extra quantities pair style calculates
  double *pvector;    // vector of extra pair quantities

  int single_extra;    // number of extra single values calculated
  double *svector;     // vector of extra single quantities

  class NeighList *list;        // standard neighbor list used by most pairs
  class NeighList *listhalf;    // half list used by some pairs
  class NeighList *listfull;    // full list used by some pairs

  int allocated;       // 0/1 = whether arrays are allocated
                       //       public so external driver can check
  int compute_flag;    // 0 if skip compute()
  int mixed_flag;      // 1 if all itype != jtype coeffs are from mixing
  bool did_mix;        // set to true by mix_energy() to indicate that mixing was performed

  enum { GEOMETRIC, ARITHMETIC, SIXTHPOWER };    // mixing options

  int beyond_contact, nondefault_history_transfer;    // for granular styles

  // KOKKOS host/device flag and data masks

  ExecutionSpace execution_space;
  unsigned int datamask_read, datamask_modify;
  int kokkosable;    // 1 if Kokkos pair

  Pair(class LAMMPS *);
  ~Pair() override;

  // top-level Pair methods

  void init();
  virtual void reinit();
  virtual void setup() {}
  double mix_energy(double, double, double, double);
  double mix_distance(double, double);
  void write_file(int, char **);
  void init_bitmap(double, double, int, int &, int &, int &, int &);
  virtual void modify_params(int, char **);
  void compute_dummy(int, int);

  // need to be public, so can be called by pair_style reaxc

  void ev_tally(int, int, int, int, double, double, double, double, double, double);
  void ev_tally3(int, int, int, double, double, double *, double *, double *, double *);
  void v_tally2_newton(int, double *, double *);
  void v_tally3(int, int, int, double *, double *, double *, double *);
  void v_tally4(int, int, int, int, double *, double *, double *, double *, double *, double *);

  // general child-class methods

  virtual void compute(int, int) = 0;
  virtual void compute_inner() {}
  virtual void compute_middle() {}
  virtual void compute_outer(int, int) {}

  virtual double single(int, int, int, int, double, double, double, double &fforce)
  {
    fforce = 0.0;
    return 0.0;
  }

  void hessian_twobody(double fforce, double dfac, double delr[3], double phiTensor[6]);

  virtual double single_hessian(int, int, int, int, double, double[3], double, double,
                                double &fforce, double d2u[6])
  {
    fforce = 0.0;
    for (int i = 0; i < 6; i++) d2u[i] = 0;
    return 0.0;
  }

  virtual void born_matrix(int /*i*/, int /*j*/, int /*itype*/, int /*jtype*/, double /*rsq*/,
                           double /*factor_coul*/, double /*factor_lj*/, double &du, double &du2)
  {
    du = du2 = 0.0;
  }

  virtual void settings(int, char **) = 0;
  virtual void coeff(int, char **) = 0;

  virtual void init_style();
  virtual void init_list(int, class NeighList *);
  virtual double init_one(int, int) { return 0.0; }

  virtual void init_tables(double, double *);
  virtual void init_tables_disp(double);
  virtual void free_tables();
  virtual void free_disp_tables();

  virtual void write_restart(FILE *);
  virtual void read_restart(FILE *);
  virtual void write_restart_settings(FILE *) {}
  virtual void read_restart_settings(FILE *) {}
  virtual void write_data(FILE *) {}
  virtual void write_data_all(FILE *) {}

  virtual int pack_forward_comm(int, int *, double *, int, int *) { return 0; }
  virtual void unpack_forward_comm(int, int, double *) {}
  virtual int pack_reverse_comm(int, int, double *) { return 0; }
  virtual void unpack_reverse_comm(int, int *, double *) {}
  virtual double memory_usage();

  void set_copymode(int value) { copymode = value; }

  // specific child-class methods for certain Pair styles

  virtual void *extract(const char *, int &) { return nullptr; }
  virtual void swap_eam(double *, double **) {}
  virtual void reset_dt() {}
  virtual void min_xf_pointers(int, double **, double **) {}
  virtual void min_xf_get(int) {}
  virtual void min_x_set(int) {}
  virtual void transfer_history(double *, double *) {}
  virtual double atom2cut(int) { return 0.0; }
  virtual double radii2cut(double, double) { return 0.0; }

  // management of callbacks to be run from ev_tally()

 protected:
  int num_tally_compute;
  class Compute **list_tally_compute;

 public:
  virtual void add_tally_callback(class Compute *);
  virtual void del_tally_callback(class Compute *);

 protected:
  int instance_me;      // which Pair class instantiation I am
  int special_lj[4];    // copied from force->special_lj for Kokkos
  int suffix_flag;      // suffix compatibility flag

  // pair_modify settings
  int offset_flag, mix_flag;    // flags for offset and mixing
  double tabinner;              // inner cutoff for Coulomb table
  double tabinner_disp;         // inner cutoff for dispersion table

 protected:
  // for mapping of elements to atom types and parameters
  // mostly used for manybody potentials
  int nelements;        // # of unique elements
  char **elements;      // names of unique elements
  int *elem1param;      // mapping from elements to parameters
  int **elem2param;     // mapping from element pairs to parameters
  int ***elem3param;    // mapping from element triplets to parameters
  int *map;             // mapping from atom types to elements
  int nparams;          // # of stored parameter sets
  int maxparam;         // max # of parameter sets
  void map_element2type(int, char **, bool update_setflag = true);

 public:
  // custom data type for accessing Coulomb tables

  typedef union {
    int i;
    float f;
  } union_int_float_t;

  // Accessor for the INTEL package to determine virial calc for hybrid

  inline int fdotr_is_set() const { return vflag_fdotr; }

 protected:
  int vflag_fdotr;
  int maxeatom, maxvatom, maxcvatom;

  int copymode;    // if set, do not deallocate during destruction
                   // required when classes are used as functors by Kokkos

  void ev_init(int eflag, int vflag, int alloc = 1)
  {
    if (eflag || vflag)
      ev_setup(eflag, vflag, alloc);
    else
      ev_unset();
  }
  virtual void ev_setup(int, int, int alloc = 1);
  void ev_unset();
  void ev_tally_full(int, double, double, double, double, double, double);
  void ev_tally_xyz_full(int, double, double, double, double, double, double, double, double);
  void ev_tally4(int, int, int, int, double, double *, double *, double *, double *, double *,
                 double *);
  void ev_tally_tip4p(int, int *, double *, double, double);
  void ev_tally_xyz(int, int, int, int, double, double, double, double, double, double, double,
                    double);
  void ev_tally_chunk(int, int, int, int, double, double, double,
                      double, double, double, double, double, double);
  void v_tally2(int, int, double, double *);
  void v_tally_tensor(int, int, int, int, double, double, double, double, double, double);

  void virial_fdotr_compute();

  inline int sbmask(int j) const { return j >> SBBITS & 3; }

/**************** EVK DEBUG *********************/
 public:
<<<<<<< HEAD
  double chunk_virial[9];             // Accumulated molecular virial
  int vflag_mol;

  void vmol_tally(int, int, int, int, double, double, double, double);
  void vmol_tally_xyz(int, int, int, int, double, double, double);
  double ** mols_com; // point this to FPM->mols_com

 private:
  // update_mols_com-specific
  void update_mols_com();
  tagint maxall;
  bool *mol_is_local, *mol_is_ghost, *mol_is_requested;
  int *buff_mols, *gather_mols;
  double *buff_mol_coms, *gather_mol_coms;
=======
  double molecule_virial[9];             // Accumulated molecular virial
  int vflag_molecule;
  class ComputePropertyMolecule *molprop;

>>>>>>> 8d3c11d3
};

}    // namespace LAMMPS_NS

#endif<|MERGE_RESOLUTION|>--- conflicted
+++ resolved
@@ -294,9 +294,9 @@
 
 /**************** EVK DEBUG *********************/
  public:
-<<<<<<< HEAD
-  double chunk_virial[9];             // Accumulated molecular virial
+  double molecule_virial[9];             // Accumulated molecular virial
   int vflag_mol;
+  class ComputePropertyMolecule *molprop;
 
   void vmol_tally(int, int, int, int, double, double, double, double);
   void vmol_tally_xyz(int, int, int, int, double, double, double);
@@ -309,12 +309,6 @@
   bool *mol_is_local, *mol_is_ghost, *mol_is_requested;
   int *buff_mols, *gather_mols;
   double *buff_mol_coms, *gather_mol_coms;
-=======
-  double molecule_virial[9];             // Accumulated molecular virial
-  int vflag_molecule;
-  class ComputePropertyMolecule *molprop;
-
->>>>>>> 8d3c11d3
 };
 
 }    // namespace LAMMPS_NS
