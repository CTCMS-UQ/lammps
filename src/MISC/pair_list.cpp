// clang-format off
/* ----------------------------------------------------------------------
   LAMMPS - Large-scale Atomic/Molecular Massively Parallel Simulator
   https://www.lammps.org/, Sandia National Laboratories
   Steve Plimpton, sjplimp@sandia.gov

   Copyright (2003) Sandia Corporation.  Under the terms of Contract
   DE-AC04-94AL85000 with Sandia Corporation, the U.S. Government retains
   certain rights in this software.  This software is distributed under
   the GNU General Public License.

   See the README file in the top-level LAMMPS directory.
------------------------------------------------------------------------- */

/* ----------------------------------------------------------------------
   Contributing author: Axel Kohlmeyer (Temple U)
------------------------------------------------------------------------- */

#include "pair_list.h"

#include "atom.h"
#include "comm.h"
#include "error.h"
#include "force.h"
#include "memory.h"
#include "text_file_reader.h"
<<<<<<< HEAD
#include "tokenizer.h"

#include <cstring>
#include <cmath>
#include <map>
#include <vector>
=======

#include <cstring>
#include <cmath>
#include <exception>
#include <map>
>>>>>>> e3222a4b

using namespace LAMMPS_NS;

enum { NONE = 0, HARM, MORSE, LJ126 };

static std::map<std::string, int> stylename = {
  { "none",     NONE  },
  { "harmonic", HARM  },
  { "morse",    MORSE },
  { "lj126",    LJ126 }
};

// fast power function for integer exponent > 0
static double mypow(double x, int n) {
  double yy;

  if (x == 0.0) return 0.0;

  for (yy = 1.0; n != 0; n >>= 1, x *=x)
    if (n & 1) yy *= x;

  return yy;
}

typedef struct { double x,y,z; } dbl3_t;

/* ---------------------------------------------------------------------- */

PairList::PairList(LAMMPS *lmp) : Pair(lmp)
{
  single_enable = 0;
  restartinfo = 0;
  respa_enable = 0;
  cut_global = 0.0;
  params = nullptr;
  check_flag = 1;
}

/* ---------------------------------------------------------------------- */

PairList::~PairList()
{
  memory->destroy(setflag);
  memory->destroy(cutsq);
  memory->destroy(params);
}

/* ----------------------------------------------------------------------
   in this pair style we don't use a neighbor list, but loop through
   a list of pairwise interactions, determines the corresponding local
   atom indices and compute those forces.
------------------------------------------------------------------------- */

void PairList::compute(int eflag, int vflag)
{
  ev_init(eflag,vflag);

  const int nlocal = atom->nlocal;
  const int newton_pair = force->newton_pair;
  const dbl3_t * _noalias const x = (dbl3_t *) atom->x[0];
  dbl3_t * _noalias const f = (dbl3_t *) atom->f[0];

  double fpair,epair;
  int i,j;

  int pc = 0;
  for (int n=0; n < npairs; ++n) {
    const list_param &par = params[n];
    i = atom->map(par.id1);
    j = atom->map(par.id2);

    // if one of the two atoms is missing on the node skip
    if ((i < 0) || (j < 0)) continue;

    // both atoms are ghosts -> skip
    if ((i >= nlocal) && (j >= nlocal)) continue;

    // with newton pair and one ghost we have to skip half the cases.
    // if id1 is a ghost, we skip if the sum of both ids is even.
    // if id2 is a ghost, we skip if the sum of both ids is odd.
    if (newton_pair) {
      if ((i >= nlocal) && ((par.id1+par.id2) & 1) == 0) continue;
      if ((j >= nlocal) && ((par.id1+par.id2) & 1) == 1) continue;
    }

    const double dx = x[i].x - x[j].x;
    const double dy = x[i].y - x[j].y;
    const double dz = x[i].z - x[j].z;
    const double rsq = dx*dx + dy*dy + dz*dz;

    fpair = epair = 0.0;
    if (check_flag) {
      if (newton_pair || i < nlocal) ++pc;
      if (newton_pair || j < nlocal) ++pc;
    }

    if (rsq < par.cutsq) {
      const double r2inv = 1.0/rsq;

      if (par.style == HARM) {
        const double r = sqrt(rsq);
        const double dr = par.param.harm.r0 - r;
        fpair = 2.0*par.param.harm.k*dr/r;

        if (eflag_either)
          epair = par.param.harm.k*dr*dr - par.offset;

      } else if (par.style == MORSE) {

        const double r = sqrt(rsq);
        const double dr = par.param.morse.r0 - r;
        const double dexp = exp(par.param.morse.alpha * dr);
        fpair = 2.0*par.param.morse.d0*par.param.morse.alpha
          * (dexp*dexp - dexp) / r;

        if (eflag_either)
          epair = par.param.morse.d0 * (dexp*dexp - 2.0*dexp) - par.offset;

      } else if (par.style == LJ126) {

        const double r6inv = r2inv*r2inv*r2inv;
        const double sig6  = mypow(par.param.lj126.sigma,6);
        fpair =  24.0*par.param.lj126.epsilon*r6inv
          * (2.0*sig6*sig6*r6inv - sig6) * r2inv;

        if (eflag_either)
          epair = 4.0*par.param.lj126.epsilon*r6inv
            * (sig6*sig6*r6inv - sig6) - par.offset;
      }

      if (newton_pair || i < nlocal) {
        f[i].x += dx*fpair;
        f[i].y += dy*fpair;
        f[i].z += dz*fpair;
      }

      if (newton_pair || j < nlocal) {
        f[j].x -= dx*fpair;
        f[j].y -= dy*fpair;
        f[j].z -= dz*fpair;
      }

      if (evflag) ev_tally(i,j,nlocal,newton_pair,epair,0.0,fpair,dx,dy,dz);
    }
  }
  if (vflag_fdotr) virial_fdotr_compute();

  if (check_flag) {
    int tmp;
    MPI_Allreduce(&pc,&tmp,1,MPI_INT,MPI_SUM,world);
    if (tmp != 2*npairs)
      error->all(FLERR,"Not all pairs processed in pair_style list");
  }
}

/* ----------------------------------------------------------------------
   allocate all arrays
------------------------------------------------------------------------- */

void PairList::allocate()
{
  allocated = 1;
  int n = atom->ntypes;

  memory->create(setflag,n+1,n+1,"pair:setflag");
  for (int i = 1; i <= n; i++)
    for (int j = i; j <= n; j++)
      setflag[i][j] = 0;

  memory->create(cutsq,n+1,n+1,"pair:cutsq");
}

/* ----------------------------------------------------------------------
   create one pair style for each arg in list
------------------------------------------------------------------------- */

void PairList::settings(int narg, char **arg)
{
  if (narg < 2)
    error->all(FLERR,"Illegal pair_style command");

  cut_global = utils::numeric(FLERR,arg[1],false,lmp);
  if (narg > 2) {
    if (strcmp(arg[2],"nocheck") == 0) check_flag = 0;
    if (strcmp(arg[2],"check") == 0) check_flag = 1;
  }

  std::vector<int> mystyles;
  std::vector<list_param> myparams;

  // read and parse potential file only on MPI rank 0.
  if (comm->me == 0) {
    int nharm, nmorse, nlj126, nskipped;
    FILE *fp = utils::open_potential(arg[0],lmp,nullptr);
    TextFileReader reader(fp,"pair list coeffs");
    npairs = nharm = nmorse = nlj126 = nskipped = 0;

    try {
      char *line;
      while ((line = reader.next_line())) {
        ValueTokenizer values(line);
        list_param oneparam;
        oneparam.offset = 0.0;
        oneparam.id1 = values.next_tagint();
        oneparam.id2 = values.next_tagint();
        oneparam.style = stylename[values.next_string()];
        ++npairs;

        switch (oneparam.style) {

        case HARM:
          oneparam.param.harm.k = values.next_double();
          oneparam.param.harm.r0 = values.next_double();
          ++nharm;
          break;

        case MORSE:
          oneparam.param.morse.d0 = values.next_double();
          oneparam.param.morse.alpha = values.next_double();
          oneparam.param.morse.r0 = values.next_double();
          ++nmorse;
          break;

        case LJ126:
          oneparam.param.lj126.epsilon = values.next_double();
          oneparam.param.lj126.sigma = values.next_double();
          ++nlj126;
          break;

        case NONE: // fallthrough
          error->warning(FLERR,"Skipping unrecognized pair list potential entry: {}",
                         utils::trim(line));
          ++nskipped;
          break;
        }
        if (values.has_next())
          oneparam.cutsq = values.next_double();
        else
          oneparam.cutsq = cut_global*cut_global;

        myparams.push_back(oneparam);
      }
    } catch (std::exception &e) {
      error->one(FLERR,"Error reading pair list coeffs file: {}", e.what());
    }
    utils::logmesg(lmp, "Read {} ({}/{}/{}) interacting pair lines from {}. "
                   "{} skipped entries.\n", npairs, nharm, nmorse, nlj126, arg[0], nskipped);

    memory->create(params,npairs,"pair_list:params");
    memcpy(params, myparams.data(),npairs*sizeof(list_param));
    fclose(fp);
  }
  MPI_Bcast(&npairs, 1, MPI_INT, 0, world);
  if (comm->me != 0) memory->create(params,npairs,"pair_list:params");
  MPI_Bcast(params, npairs*sizeof(list_param), MPI_BYTE, 0, world);
}

/* ----------------------------------------------------------------------
   there are no coeffs to be set, but we need to update setflag and pretend
------------------------------------------------------------------------- */

void PairList::coeff(int narg, char **arg)
{
  if (narg < 2) error->all(FLERR,"Incorrect args for pair coefficients");
  if (!allocated) allocate();

  int ilo,ihi,jlo,jhi;
  utils::bounds(FLERR,arg[0],1,atom->ntypes,ilo,ihi,error);
  utils::bounds(FLERR,arg[1],1,atom->ntypes,jlo,jhi,error);

  int count = 0;
  for (int i = ilo; i <= ihi; i++) {
    for (int j = MAX(jlo,i); j <= jhi; j++) {
      setflag[i][j] = 1;
      count++;
    }
  }

  if (count == 0) error->all(FLERR,"Incorrect args for pair coefficients");
}

/* ----------------------------------------------------------------------
   init specific to this pair style: compute energy offset at cutoff
------------------------------------------------------------------------- */

void PairList::init_style()
{
  if (atom->tag_enable == 0)
    error->all(FLERR,"Pair style list requires atom IDs");

  if (atom->map_style == Atom::MAP_NONE)
    error->all(FLERR,"Pair style list requires an atom map");

  if (offset_flag) {
    for (int n=0; n < npairs; ++n) {
      list_param &par = params[n];

      if (par.style == HARM) {
        const double dr = sqrt(par.cutsq) - par.param.harm.r0;
        par.offset = par.param.harm.k*dr*dr;

      } else if (par.style == MORSE) {
        const double dr = par.param.morse.r0 - sqrt(par.cutsq);
        const double dexp = exp(par.param.morse.alpha * dr);
        par.offset = par.param.morse.d0 * (dexp*dexp - 2.0*dexp);

      } else if (par.style == LJ126) {
        const double r6inv = par.cutsq*par.cutsq*par.cutsq;
        const double sig6  = mypow(par.param.lj126.sigma,6);
        par.offset = 4.0*par.param.lj126.epsilon*r6inv * (sig6*sig6*r6inv - sig6);
      }
    }
  }
}

/* ----------------------------------------------------------------------
   init for one type pair i,j and corresponding j,i
   since we don't use atom types or neighbor lists, this is a NOP.
------------------------------------------------------------------------- */

double PairList::init_one(int, int)
{
  return cut_global;
}

/* ----------------------------------------------------------------------
   memory usage of each sub-style
------------------------------------------------------------------------- */

double PairList::memory_usage()
{
  double bytes = (double)npairs * sizeof(int);
  bytes += (double)npairs * sizeof(list_param);
  const int n = atom->ntypes+1;
  bytes += (double)n*(n*sizeof(int) + sizeof(int *));
  bytes += (double)n*(n*sizeof(double) + sizeof(double *));
  return bytes;
}<|MERGE_RESOLUTION|>--- conflicted
+++ resolved
@@ -24,20 +24,11 @@
 #include "force.h"
 #include "memory.h"
 #include "text_file_reader.h"
-<<<<<<< HEAD
-#include "tokenizer.h"
-
-#include <cstring>
-#include <cmath>
-#include <map>
-#include <vector>
-=======
 
 #include <cstring>
 #include <cmath>
 #include <exception>
 #include <map>
->>>>>>> e3222a4b
 
 using namespace LAMMPS_NS;
 
